--- conflicted
+++ resolved
@@ -208,11 +208,7 @@
     out << "\t\tnlp_in->Ts[i] = LEN_INTERVAL;\n";
 
     out << "\n\tfor (i = 0; i < NUM_STAGES; ++i)\n";
-<<<<<<< HEAD
-    out << "\t\tocp_nlp_dynamics_set_model(config, nlp_in, i, \"expl_vde_for\"";
-=======
     out << "\t\tocp_nlp_dynamics_model_set(config, nlp_in, i, \"expl_vde_for\"";
->>>>>>> 254ecc84
     out << ", &expl_vde_for[i]);\n";
 
     generate_ls_cost_initialization(out);
