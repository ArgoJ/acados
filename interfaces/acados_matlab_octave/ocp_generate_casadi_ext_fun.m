%
% Copyright 2019 Gianluca Frison, Dimitris Kouzoupis, Robin Verschueren,
% Andrea Zanelli, Niels van Duijkeren, Jonathan Frey, Tommaso Sartor,
% Branimir Novoselnik, Rien Quirynen, Rezart Qelibari, Dang Doan,
% Jonas Koenemann, Yutao Chen, Tobias Schöls, Jonas Schlagenhauf, Moritz Diehl
%
% This file is part of acados.
%
% The 2-Clause BSD License
%
% Redistribution and use in source and binary forms, with or without
% modification, are permitted provided that the following conditions are met:
%
% 1. Redistributions of source code must retain the above copyright notice,
% this list of conditions and the following disclaimer.
%
% 2. Redistributions in binary form must reproduce the above copyright notice,
% this list of conditions and the following disclaimer in the documentation
% and/or other materials provided with the distribution.
%
% THIS SOFTWARE IS PROVIDED BY THE COPYRIGHT HOLDERS AND CONTRIBUTORS "AS IS"
% AND ANY EXPRESS OR IMPLIED WARRANTIES, INCLUDING, BUT NOT LIMITED TO, THE
% IMPLIED WARRANTIES OF MERCHANTABILITY AND FITNESS FOR A PARTICULAR PURPOSE
% ARE DISCLAIMED. IN NO EVENT SHALL THE COPYRIGHT HOLDER OR CONTRIBUTORS BE
% LIABLE FOR ANY DIRECT, INDIRECT, INCIDENTAL, SPECIAL, EXEMPLARY, OR
% CONSEQUENTIAL DAMAGES (INCLUDING, BUT NOT LIMITED TO, PROCUREMENT OF
% SUBSTITUTE GOODS OR SERVICES; LOSS OF USE, DATA, OR PROFITS; OR BUSINESS
% INTERRUPTION) HOWEVER CAUSED AND ON ANY THEORY OF LIABILITY, WHETHER IN
% CONTRACT, STRICT LIABILITY, OR TORT (INCLUDING NEGLIGENCE OR OTHERWISE)
% ARISING IN ANY WAY OUT OF THE USE OF THIS SOFTWARE, EVEN IF ADVISED OF THE
% POSSIBILITY OF SUCH DAMAGE.;
%

function ocp_generate_casadi_ext_fun(model_struct, opts_struct)

model_name = model_struct.name;

% select files to compile
c_files = {};
% dynamics
if (strcmp(model_struct.dyn_type, 'explicit'))
    % generate c for function and derivatives using casadi
    generate_c_code_explicit_ode(model_struct, opts_struct);
    % sources list
    c_files{end+1} = [model_name, '_dyn_expl_ode_fun.c'];
    c_files{end+1} = [model_name, '_dyn_expl_vde_forw.c'];
    c_files{end+1} = [model_name, '_dyn_expl_vde_adj.c'];
    c_files{end+1} = [model_name, '_dyn_expl_ode_hess.c'];
elseif (strcmp(model_struct.dyn_type, 'implicit'))
    if (strcmp(opts_struct.sim_method, 'irk'))
        % generate c for function and derivatives using casadi
        generate_c_code_implicit_ode(model_struct, opts_struct);
        % sources list
        c_files{end+1} = [model_name, '_dyn_impl_dae_fun.c'];
        c_files{end+1} = [model_name, '_dyn_impl_dae_fun_jac_x_xdot_z.c'];
        c_files{end+1} = [model_name, '_dyn_impl_dae_fun_jac_x_xdot_u.c'];
        c_files{end+1} = [model_name, '_dyn_impl_dae_jac_x_xdot_u_z.c'];
        if strcmp(opts_struct.nlp_solver_exact_hessian, 'true')
            c_files{end+1} = [model_name, '_dyn_impl_dae_hess.c'];
        end
    elseif (strcmp(opts_struct.sim_method, 'irk_gnsf'))
        % generate c for function and derivatives using casadi
        generate_c_code_gnsf(model_struct, opts_struct);
        % sources list
        c_files{end+1} = [model_name, '_dyn_gnsf_get_matrices_fun.c'];
        if ~model_struct.dyn_gnsf_purely_linear
            if model_struct.dyn_gnsf_nontrivial_f_LO
                c_files{end+1} = [model_name, '_dyn_gnsf_f_lo_fun_jac_x1k1uz.c'];
            end
            c_files{end+1} = [model_name, '_dyn_gnsf_phi_fun.c'];
            c_files{end+1} = [model_name, '_dyn_gnsf_phi_fun_jac_y.c'];
            c_files{end+1} = [model_name, '_dyn_gnsf_phi_jac_y_uhat.c'];
        end
    else
        fprintf('\nocp_generate_casadi_ext_fun: sim_method not supported: %s\n', opts_struct.sim_method);
        return;
    end
elseif (strcmp(model_struct.dyn_type, 'discrete'))
    % generate c for function and derivatives using casadi
    generate_c_code_disc_dyn(model_struct, opts_struct);
    % sources list
    c_files{end+1} = [model_name, '_dyn_disc_phi_fun.c'];
    c_files{end+1} = [model_name, '_dyn_disc_phi_fun_jac.c'];
    c_files{end+1} = [model_name, '_dyn_disc_phi_fun_jac_hess.c'];
else
    fprintf('\ncodegen_model: dyn_type not supported: %s\n', model_struct.dyn_type);
    return;
end
% nonlinear constraints
if (strcmp(model_struct.constr_type, 'bgh') && (isfield(model_struct, 'constr_expr_h') || isfield(model_struct, 'constr_expr_h_e')))
    % generate c for function and derivatives using casadi
    generate_c_code_nonlinear_constr(model_struct, opts_struct);
    % sources list
    if isfield(model_struct, 'constr_expr_h')
        c_files{end+1} = [model_name, '_constr_h_fun.c'];
        c_files{end+1} = [model_name, '_constr_h_fun_jac_ut_xt.c'];
        c_files{end+1} = [model_name, '_constr_h_fun_jac_ut_xt_hess.c'];
    end
    if isfield(model_struct, 'constr_expr_h_e')
        c_files{end+1} = [model_name, '_constr_h_e_fun.c'];
        c_files{end+1} = [model_name, '_constr_h_e_fun_jac_ut_xt.c'];
        c_files{end+1} = [model_name, '_constr_h_e_fun_jac_ut_xt_hess.c'];
    end
end
% nonlinear least squares
if (strcmp(model_struct.cost_type, 'nonlinear_ls') || strcmp(model_struct.cost_type_e, 'nonlinear_ls'))
    % generate c for function and derivatives using casadi
    generate_c_code_nonlinear_least_squares(model_struct, opts_struct);
    % sources list
    if isfield(model_struct, 'cost_expr_y')
        c_files{end+1} = [model_name, '_cost_y_fun.c'];
        c_files{end+1} = [model_name, '_cost_y_fun_jac_ut_xt.c'];
        c_files{end+1} = [model_name, '_cost_y_hess.c'];
    end
    if isfield(model_struct, 'cost_expr_y_e')
        c_files{end+1} = [model_name, '_cost_y_e_fun.c'];
        c_files{end+1} = [model_name, '_cost_y_e_fun_jac_ut_xt.c'];
        c_files{end+1} = [model_name, '_cost_y_e_hess.c'];
    end
end
% external cost
if (strcmp(model_struct.cost_type, 'ext_cost') || strcmp(model_struct.cost_type_e, 'ext_cost'))
    % generate c for function and derivatives using casadi
    generate_c_code_ext_cost(model_struct, opts_struct);
    % sources list
    if isfield(model_struct, 'cost_expr_ext_cost')
<<<<<<< HEAD
        c_files{end+1} = [model_name, '_cost_ext_cost_fun.c'];
        c_files{end+1} = [model_name, '_cost_ext_cost_fun_jac_hes.c'];
    end
    if isfield(model_struct, 'cost_expr_ext_cost_e')
        c_files{end+1} = [model_name, '_cost_ext_cost_e_fun.c'];
        c_files{end+1} = [model_name, '_cost_ext_cost_e_fun_jac_hes.c'];
=======
        c_files{end+1} = [model_name, '_cost_ext_cost_jac_hess.c'];
    end
    if isfield(model_struct, 'cost_expr_ext_cost_e')
        c_files{end+1} = [model_name, '_cost_ext_cost_e_jac_hess.c'];
>>>>>>> 04fb2290
    end
end

if ispc
    ldext = '.lib';
else
    ldext = '.so';
end

lib_name = ['lib', model_name];

if ispc
    mbuild(c_files{:}, '-output', lib_name, 'CFLAGS="$CFLAGS"', 'LDTYPE="-shared"', ['LDEXT=', ldext]);
else
    system(['gcc -O2 -fPIC -shared ', strjoin(c_files, ' '), ' -o ', [lib_name, ldext]]);
end

for k=1:length(c_files)
    movefile(c_files{k}, opts_struct.output_dir);
end

movefile([lib_name, ldext], fullfile(opts_struct.output_dir, [lib_name, ldext]));

end<|MERGE_RESOLUTION|>--- conflicted
+++ resolved
@@ -124,19 +124,12 @@
     generate_c_code_ext_cost(model_struct, opts_struct);
     % sources list
     if isfield(model_struct, 'cost_expr_ext_cost')
-<<<<<<< HEAD
         c_files{end+1} = [model_name, '_cost_ext_cost_fun.c'];
-        c_files{end+1} = [model_name, '_cost_ext_cost_fun_jac_hes.c'];
+        c_files{end+1} = [model_name, '_cost_ext_cost_fun_jac_hess.c'];
     end
     if isfield(model_struct, 'cost_expr_ext_cost_e')
         c_files{end+1} = [model_name, '_cost_ext_cost_e_fun.c'];
-        c_files{end+1} = [model_name, '_cost_ext_cost_e_fun_jac_hes.c'];
-=======
-        c_files{end+1} = [model_name, '_cost_ext_cost_jac_hess.c'];
-    end
-    if isfield(model_struct, 'cost_expr_ext_cost_e')
-        c_files{end+1} = [model_name, '_cost_ext_cost_e_jac_hess.c'];
->>>>>>> 04fb2290
+        c_files{end+1} = [model_name, '_cost_ext_cost_e_fun_jac_hess.c'];
     end
 end
 
