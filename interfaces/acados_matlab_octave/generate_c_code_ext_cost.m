%
% Copyright 2019 Gianluca Frison, Dimitris Kouzoupis, Robin Verschueren,
% Andrea Zanelli, Niels van Duijkeren, Jonathan Frey, Tommaso Sartor,
% Branimir Novoselnik, Rien Quirynen, Rezart Qelibari, Dang Doan,
% Jonas Koenemann, Yutao Chen, Tobias Schöls, Jonas Schlagenhauf, Moritz Diehl
%
% This file is part of acados.
%
% The 2-Clause BSD License
%
% Redistribution and use in source and binary forms, with or without
% modification, are permitted provided that the following conditions are met:
%
% 1. Redistributions of source code must retain the above copyright notice,
% this list of conditions and the following disclaimer.
%
% 2. Redistributions in binary form must reproduce the above copyright notice,
% this list of conditions and the following disclaimer in the documentation
% and/or other materials provided with the distribution.
%
% THIS SOFTWARE IS PROVIDED BY THE COPYRIGHT HOLDERS AND CONTRIBUTORS "AS IS"
% AND ANY EXPRESS OR IMPLIED WARRANTIES, INCLUDING, BUT NOT LIMITED TO, THE
% IMPLIED WARRANTIES OF MERCHANTABILITY AND FITNESS FOR A PARTICULAR PURPOSE
% ARE DISCLAIMED. IN NO EVENT SHALL THE COPYRIGHT HOLDER OR CONTRIBUTORS BE
% LIABLE FOR ANY DIRECT, INDIRECT, INCIDENTAL, SPECIAL, EXEMPLARY, OR
% CONSEQUENTIAL DAMAGES (INCLUDING, BUT NOT LIMITED TO, PROCUREMENT OF
% SUBSTITUTE GOODS OR SERVICES; LOSS OF USE, DATA, OR PROFITS; OR BUSINESS
% INTERRUPTION) HOWEVER CAUSED AND ON ANY THEORY OF LIABILITY, WHETHER IN
% CONTRACT, STRICT LIABILITY, OR TORT (INCLUDING NEGLIGENCE OR OTHERWISE)
% ARISING IN ANY WAY OUT OF THE USE OF THIS SOFTWARE, EVEN IF ADVISED OF THE
% POSSIBILITY OF SUCH DAMAGE.;
%


function generate_c_code_ext_cost( model, opts )

%% import casadi
import casadi.*

casadi_version = CasadiMeta.version();
if strcmp(casadi_version(1:3),'3.4') % require casadi 3.4.x
    casadi_opts = struct('mex', false, 'casadi_int', 'int', 'casadi_real', 'double');
else % old casadi versions
    error('Please download and install CasADi version 3.4.x to ensure compatibility with acados')
end

%% load model
% x
x = model.sym_x;
nx = length(x);
% check type
if class(x(1)) == 'casadi.SX'
    isSX = true;
else
    isSX = false;
end
% u
u = model.sym_u;
nu = length(u);
% p
if isfield(model, 'sym_p')
    p = model.sym_p;
    np = length(p);
else
    if isSX
        p = SX.sym('p',0, 0);
    else
        p = MX.sym('p',0, 0);
    end
    np = 0;
end

model_name = model.name;

if isfield(model, 'cost_expr_ext_cost')
    ext_cost = model.cost_expr_ext_cost;
    % generate jacobians
    jac_x = jacobian(ext_cost, x);
    jac_u = jacobian(ext_cost, u);
    % generate hessians
    hes_uu = jacobian(jac_u', u);
    hes_xu = jacobian(jac_u', x);
    hes_ux = jacobian(jac_x', u);
    hes_xx = jacobian(jac_x', x);
    % Set up functions
<<<<<<< HEAD
    ext_cost_fun = Function([model_name,'_cost_ext_cost_fun'], {x, u, p}, {ext_cost});
    ext_cost_fun_jac_hes = Function([model_name,'_cost_ext_cost_fun_jac_hes'], {x, u, p}, {ext_cost, [jac_u'; jac_x'], [hes_uu, hes_xu; hes_ux, hes_xx]});
    % generate C code
    ext_cost_fun.generate([model_name,'_cost_ext_cost_fun'], casadi_opts);
    ext_cost_fun_jac_hes.generate([model_name,'_cost_ext_cost_fun_jac_hes'], casadi_opts);
=======
    ext_cost_jac_hes = Function([model_name,'_cost_ext_cost_jac_hess'], {x, u, p}, {[jac_u'; jac_x'], [hes_uu, hes_xu; hes_ux, hes_xx]});
    % generate C code
    ext_cost_jac_hes.generate([model_name,'_cost_ext_cost_jac_hess'], casadi_opts);
>>>>>>> 04fb2290
end

if isfield(model, 'cost_expr_ext_cost_e')
    ext_cost_e = model.cost_expr_ext_cost_e;
    % generate jacobians
    jac_x_e = jacobian(ext_cost_e, x);
    % generate hessians
    hes_xx_e = jacobian(jac_x', x);
    % Set up functions
<<<<<<< HEAD
    ext_cost_e_fun = Function([model_name,'_cost_ext_cost_e_fun'], {x, p}, {ext_cost_e});
    ext_cost_e_fun_jac_hes = Function([model_name,'_cost_ext_cost_e_fun_jac_hes'], {x, p}, {ext_cost_e, jac_x_e', hes_xx_e});
    % generate C code
    ext_cost_e_fun.generate([model_name,'_cost_ext_cost_e_fun'], casadi_opts);
    ext_cost_e_fun_jac_hes.generate([model_name,'_cost_ext_cost_e_fun_jac_hes'], casadi_opts);
=======
    ext_cost_e_jac_hes = Function([model_name,'_cost_ext_cost_e_jac_hess'], {x, p}, {jac_x_e', hes_xx_e});
    % generate C code
    ext_cost_e_jac_hes.generate([model_name,'_cost_ext_cost_e_jac_hess'], casadi_opts);
>>>>>>> 04fb2290
end

<|MERGE_RESOLUTION|>--- conflicted
+++ resolved
@@ -83,17 +83,11 @@
     hes_ux = jacobian(jac_x', u);
     hes_xx = jacobian(jac_x', x);
     % Set up functions
-<<<<<<< HEAD
     ext_cost_fun = Function([model_name,'_cost_ext_cost_fun'], {x, u, p}, {ext_cost});
-    ext_cost_fun_jac_hes = Function([model_name,'_cost_ext_cost_fun_jac_hes'], {x, u, p}, {ext_cost, [jac_u'; jac_x'], [hes_uu, hes_xu; hes_ux, hes_xx]});
+    ext_cost_fun_jac_hes = Function([model_name,'_cost_ext_cost_fun_jac_hess'], {x, u, p}, {ext_cost, [jac_u'; jac_x'], [hes_uu, hes_xu; hes_ux, hes_xx]});
     % generate C code
     ext_cost_fun.generate([model_name,'_cost_ext_cost_fun'], casadi_opts);
-    ext_cost_fun_jac_hes.generate([model_name,'_cost_ext_cost_fun_jac_hes'], casadi_opts);
-=======
-    ext_cost_jac_hes = Function([model_name,'_cost_ext_cost_jac_hess'], {x, u, p}, {[jac_u'; jac_x'], [hes_uu, hes_xu; hes_ux, hes_xx]});
-    % generate C code
-    ext_cost_jac_hes.generate([model_name,'_cost_ext_cost_jac_hess'], casadi_opts);
->>>>>>> 04fb2290
+    ext_cost_fun_jac_hes.generate([model_name,'_cost_ext_cost_fun_jac_hess'], casadi_opts);
 end
 
 if isfield(model, 'cost_expr_ext_cost_e')
@@ -103,16 +97,10 @@
     % generate hessians
     hes_xx_e = jacobian(jac_x', x);
     % Set up functions
-<<<<<<< HEAD
     ext_cost_e_fun = Function([model_name,'_cost_ext_cost_e_fun'], {x, p}, {ext_cost_e});
-    ext_cost_e_fun_jac_hes = Function([model_name,'_cost_ext_cost_e_fun_jac_hes'], {x, p}, {ext_cost_e, jac_x_e', hes_xx_e});
+    ext_cost_e_fun_jac_hes = Function([model_name,'_cost_ext_cost_e_fun_jac_hess'], {x, p}, {ext_cost_e, jac_x_e', hes_xx_e});
     % generate C code
     ext_cost_e_fun.generate([model_name,'_cost_ext_cost_e_fun'], casadi_opts);
-    ext_cost_e_fun_jac_hes.generate([model_name,'_cost_ext_cost_e_fun_jac_hes'], casadi_opts);
-=======
-    ext_cost_e_jac_hes = Function([model_name,'_cost_ext_cost_e_jac_hess'], {x, p}, {jac_x_e', hes_xx_e});
-    % generate C code
-    ext_cost_e_jac_hes.generate([model_name,'_cost_ext_cost_e_jac_hess'], casadi_opts);
->>>>>>> 04fb2290
+    ext_cost_e_fun_jac_hes.generate([model_name,'_cost_ext_cost_e_fun_jac_hess'], casadi_opts);
 end
 
