--- conflicted
+++ resolved
@@ -87,15 +87,7 @@
 % z
 if isfield(model, 'sym_z')
     z = model.sym_z;
-<<<<<<< HEAD
-    if ~z.isempty()
-    	nz = length(z);
-    else
-        nz = 0;
-    end
-=======
     nz = length(z);
->>>>>>> 6dc5cfe4
 else
     if isSX
         z = SX.sym('z',0, 0);
@@ -107,15 +99,7 @@
 % p
 if isfield(model, 'sym_p')
     p = model.sym_p;
-<<<<<<< HEAD
-    if ~p.isempty()
-    	np = length(p);
-    else
-        np = 0;
-    end
-=======
     np = length(p);
->>>>>>> 6dc5cfe4
 else
     if isSX
         p = SX.sym('p',0, 0);
