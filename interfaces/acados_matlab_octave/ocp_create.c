--- conflicted
+++ resolved
@@ -1000,7 +1000,6 @@
         }
     }
 
-<<<<<<< HEAD
     // levenberg_marquardt regularization
     if (mxGetField( matlab_opts, 0, "levenberg_marquardt" )!=NULL)
     {
@@ -1008,8 +1007,6 @@
         ocp_nlp_solver_opts_set(config, opts, "levenberg_marquardt", &levenberg_marquardt);
     }
 
-=======
->>>>>>> 337102e2
 
     /* in */
     ocp_nlp_in *in = ocp_nlp_in_create(config, dims);
