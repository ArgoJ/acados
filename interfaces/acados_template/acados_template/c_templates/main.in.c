/*
 * Copyright 2019 Gianluca Frison, Dimitris Kouzoupis, Robin Verschueren,
 * Andrea Zanelli, Niels van Duijkeren, Jonathan Frey, Tommaso Sartor,
 * Branimir Novoselnik, Rien Quirynen, Rezart Qelibari, Dang Doan,
 * Jonas Koenemann, Yutao Chen, Tobias Schöls, Jonas Schlagenhauf, Moritz Diehl
 *
 * This file is part of acados.
 *
 * The 2-Clause BSD License
 *
 * Redistribution and use in source and binary forms, with or without
 * modification, are permitted provided that the following conditions are met:
 *
 * 1. Redistributions of source code must retain the above copyright notice,
 * this list of conditions and the following disclaimer.
 *
 * 2. Redistributions in binary form must reproduce the above copyright notice,
 * this list of conditions and the following disclaimer in the documentation
 * and/or other materials provided with the distribution.
 *
 * THIS SOFTWARE IS PROVIDED BY THE COPYRIGHT HOLDERS AND CONTRIBUTORS "AS IS"
 * AND ANY EXPRESS OR IMPLIED WARRANTIES, INCLUDING, BUT NOT LIMITED TO, THE
 * IMPLIED WARRANTIES OF MERCHANTABILITY AND FITNESS FOR A PARTICULAR PURPOSE
 * ARE DISCLAIMED. IN NO EVENT SHALL THE COPYRIGHT HOLDER OR CONTRIBUTORS BE
 * LIABLE FOR ANY DIRECT, INDIRECT, INCIDENTAL, SPECIAL, EXEMPLARY, OR
 * CONSEQUENTIAL DAMAGES (INCLUDING, BUT NOT LIMITED TO, PROCUREMENT OF
 * SUBSTITUTE GOODS OR SERVICES; LOSS OF USE, DATA, OR PROFITS; OR BUSINESS
 * INTERRUPTION) HOWEVER CAUSED AND ON ANY THEORY OF LIABILITY, WHETHER IN
 * CONTRACT, STRICT LIABILITY, OR TORT (INCLUDING NEGLIGENCE OR OTHERWISE)
 * ARISING IN ANY WAY OUT OF THE USE OF THIS SOFTWARE, EVEN IF ADVISED OF THE
 * POSSIBILITY OF SUCH DAMAGE.;
 */


// standard
#include <stdio.h>
#include <stdlib.h>
// acados
#include "acados/utils/print.h"
#include "acados_c/ocp_nlp_interface.h"
#include "acados_c/external_function_interface.h"
#include "acados_solver_{{ocp.model.name}}.h"
#include "acados_sim_solver_{{ocp.model.name}}.h"


// ** global data **
ocp_nlp_in * nlp_in;
ocp_nlp_out * nlp_out;
ocp_nlp_solver * nlp_solver;
void * nlp_opts;
ocp_nlp_plan * nlp_solver_plan;
ocp_nlp_config * nlp_config;
ocp_nlp_dims * nlp_dims;

sim_config  * {{ocp.model.name}}_sim_config;
sim_in      * {{ocp.model.name}}_sim_in;
sim_out     * {{ocp.model.name}}_sim_out; 
void        * {{ocp.model.name}}_sim_dims;
sim_opts    * {{ocp.model.name}}_sim_opts;
sim_solver  * {{ocp.model.name}}_sim_solver; 

{% if ocp.solver_config.integrator_type == "ERK" %}
{% if ocp.dims.np < 1 %}
external_function_casadi * forw_vde_casadi;
external_function_casadi * sim_forw_vde_casadi;
external_function_casadi * sim_expl_ode_fun_casadi;
{% else %}
external_function_param_casadi * forw_vde_casadi;
external_function_param_casadi * sim_forw_vde_casadi;
external_function_param_casadi * sim_expl_ode_fun_casadi;
{% endif %}
{% if ocp.solver_config.hessian_approx == "EXACT" %} 
{% if ocp.dims.np < 1 %}
external_function_casadi * hess_vde_casadi;
{% else %}
external_function_param_casadi * hess_vde_casadi;
{% endif %}
{% endif %}
{% else %}
{% if ocp.solver_config.integrator_type == "IRK" %}
{% if ocp.dims.np < 1 %}
external_function_casadi * impl_dae_fun;
external_function_casadi * impl_dae_fun_jac_x_xdot_z;
external_function_casadi * impl_dae_jac_x_xdot_u_z;
external_function_casadi * sim_impl_dae_fun;
external_function_casadi * sim_impl_dae_fun_jac_x_xdot_z;
external_function_casadi * sim_impl_dae_jac_x_xdot_u_z;
{% else %}
external_function_param_casadi * impl_dae_fun;
external_function_param_casadi * impl_dae_fun_jac_x_xdot_z;
external_function_param_casadi * impl_dae_jac_x_xdot_u_z;
external_function_param_casadi * sim_impl_dae_fun;
external_function_param_casadi * sim_impl_dae_fun_jac_x_xdot_z;
external_function_param_casadi * sim_impl_dae_jac_x_xdot_u_z;
{% endif %}
{% endif %}
{% endif %}
{% if ocp.dims.npd > 0 %}
external_function_casadi * p_constraint;
{% endif %}
{% if ocp.dims.npd_e > 0 %}
<<<<<<< HEAD
external_function_casadi p_e_constraint;
=======
external_function_casadi * p_constraint_e;
>>>>>>> c63691e7
{% endif %}
{% if ocp.dims.nh > 0 %}
external_function_casadi * h_constraint;
{% endif %}
{% if ocp.dims.nh_e > 0 %}
external_function_casadi h_e_constraint;
{% endif %}

int main() {

    // test integrator first
    int sim_status = 0;
    sim_status = {{ ocp.model.name }}_acados_sim_create();

    // set sim input
    double x_sim[{{ocp.dims.nx}}];
    {% for item in ocp.constraints.x0 %}
    x_sim[{{ loop.index0 }}] = {{ item }};
    {% endfor %}

    // set initial condition
    double u_sim[{{ocp.dims.nu}}];
    {% for item in range(ocp.dims.nu) %}
    u_sim[{{ loop.index0 }}] = {{ item }};
    {% endfor %}
    
    // seeds forw
    for (int ii = 0; ii < {{ocp.dims.nx}} * ({{ocp.dims.nx}} + {{ocp.dims.nu}}); ii++)
        {{ ocp.model.name }}_sim_in->S_forw[ii] = 0.0;
    for (int ii = 0; ii < {{ocp.dims.nx}}; ii++)
        {{ ocp.model.name }}_sim_in->S_forw[ii * ({{ocp.dims.nx}} + 1)] = 1.0;

    double Td = {{ ocp.solver_config.tf }}/ {{ ocp.dims.N }};
    sim_in_set({{ ocp.model.name }}_sim_config, {{ ocp.model.name }}_sim_dims, {{ ocp.model.name }}_sim_in, "T", &Td);
    sim_in_set({{ ocp.model.name }}_sim_config, {{ ocp.model.name }}_sim_dims, {{ ocp.model.name }}_sim_in, "x", x_sim);
    sim_in_set({{ ocp.model.name }}_sim_config, {{ ocp.model.name }}_sim_dims, {{ ocp.model.name }}_sim_in, "u", u_sim);


    sim_status = {{ ocp.model.name }}_acados_sim_solve();
    // get and print output
    double *xn_out = calloc( {{ ocp.dims.nx }}, sizeof(double));
    sim_out_get({{ ocp.model.name }}_sim_config, {{ ocp.model.name }}_sim_dims, {{ ocp.model.name }}_sim_out, "xn", xn_out);
    printf("\nxn: \n");
    d_print_exp_mat(1, {{ ocp.dims.nx }}, xn_out, 1);

    double *S_forw_out = calloc({{ ocp.dims.nx }}*({{ ocp.dims.nx }}+{{ ocp.dims.nu }}), sizeof(double));
    if ({{ ocp.model.name }}_sim_opts->sens_forw){
        sim_out_get({{ ocp.model.name }}_sim_config, {{ ocp.model.name }}_sim_dims, {{ ocp.model.name }}_sim_out, "S_forw", S_forw_out);
        printf("\nS_forw_out: \n");
        d_print_exp_mat({{ ocp.dims.nx }}, {{ ocp.dims.nx }} + {{ ocp.dims.nu }}, S_forw_out, {{ ocp.dims.nx }});
    }

    int status = 0;
    status = acados_create();

    if (status) { 
        printf("acados_create() returned status %d. Exiting.\n", status); 
        exit(1); }

    // set initial condition
    double x0[{{ocp.dims.nx}}];
    {% for item in ocp.constraints.x0 %}
    x0[{{ loop.index0 }}] = {{ item }};
    {% endfor %}
    
    ocp_nlp_constraints_model_set(nlp_config, nlp_dims, nlp_in, 0, "lbx", x0);
    ocp_nlp_constraints_model_set(nlp_config, nlp_dims, nlp_in, 0, "ubx", x0);

    {% if ocp.dims.np > 0%}
    double p[{{ocp.dims.np}}];
    {% for item in ocp.constraints.p %}
    p[{{ loop.index0 }}] = {{ item }};
    {% endfor %}
    {% endif %}
    
    {% if ocp.dims.np > 0%}
    {% if ocp.solver_config.integrator_type == "IRK" %}
    for (int ii = 0; ii < {{ocp.dims.N}}; ii++) {
    impl_dae_fun[ii].set_param(impl_dae_fun+ii, p);
    impl_dae_fun_jac_x_xdot_z[ii].set_param(impl_dae_fun_jac_x_xdot_z+ii, p);
    impl_dae_jac_x_xdot_u_z[ii].set_param(impl_dae_jac_x_xdot_u_z+ii, p);
    }
    {% else %}
    for (int ii = 0; ii < {{ocp.dims.N}}; ii++) {
    forw_vde_casadi[ii].set_param(forw_vde_casadi+ii, p);
    }
    {% endif %}
    {% endif %}

    double kkt_norm_inf = 1e12, elapsed_time;

#if 1
    int NTIMINGS = 100;
    double min_time = 1e12;
    for (int ii = 0; ii < NTIMINGS; ii ++) {
        for (int i = 0; i <= nlp_dims->N; ++i) {
            blasfeo_dvecse(nlp_dims->nu[i]+nlp_dims->nx[i], 0.0, nlp_out->ux+i, 0);
        }
        status = acados_solve();
        elapsed_time = nlp_out->total_time;
        if (elapsed_time < min_time) min_time = elapsed_time;
    }
    elapsed_time = min_time;
#else
    status = acados_solve();
#endif
    kkt_norm_inf = nlp_out->inf_norm_res;
    elapsed_time = nlp_out->total_time;
    printf(" iterations %2d | time  %f |  KKT %e\n", nlp_out->sqp_iter, elapsed_time, kkt_norm_inf);

    printf("\n--- solution ---\n");
    ocp_nlp_out_print(nlp_solver->dims, nlp_out);
    if (status) { 
        printf("acados_solve() returned status %d.\n", status); 
    }

    status = acados_free();

    if (status) { 
        printf("acados_free() returned status %d. \n", status); 
    }

    return status;
}<|MERGE_RESOLUTION|>--- conflicted
+++ resolved
@@ -99,11 +99,9 @@
 external_function_casadi * p_constraint;
 {% endif %}
 {% if ocp.dims.npd_e > 0 %}
-<<<<<<< HEAD
+
 external_function_casadi p_e_constraint;
-=======
-external_function_casadi * p_constraint_e;
->>>>>>> c63691e7
+
 {% endif %}
 {% if ocp.dims.nh > 0 %}
 external_function_casadi * h_constraint;
