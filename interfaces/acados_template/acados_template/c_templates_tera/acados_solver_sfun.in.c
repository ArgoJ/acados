/*
 * Copyright 2019 Gianluca Frison, Dimitris Kouzoupis, Robin Verschueren,
 * Andrea Zanelli, Niels van Duijkeren, Jonathan Frey, Tommaso Sartor,
 * Branimir Novoselnik, Rien Quirynen, Rezart Qelibari, Dang Doan,
 * Jonas Koenemann, Yutao Chen, Tobias Schöls, Jonas Schlagenhauf, Moritz Diehl
 *
 * This file is part of acados.
 *
 * The 2-Clause BSD License
 *
 * Redistribution and use in source and binary forms, with or without
 * modification, are permitted provided that the following conditions are met:
 *
 * 1. Redistributions of source code must retain the above copyright notice,
 * this list of conditions and the following disclaimer.
 *
 * 2. Redistributions in binary form must reproduce the above copyright notice,
 * this list of conditions and the following disclaimer in the documentation
 * and/or other materials provided with the distribution.
 *
 * THIS SOFTWARE IS PROVIDED BY THE COPYRIGHT HOLDERS AND CONTRIBUTORS "AS IS"
 * AND ANY EXPRESS OR IMPLIED WARRANTIES, INCLUDING, BUT NOT LIMITED TO, THE
 * IMPLIED WARRANTIES OF MERCHANTABILITY AND FITNESS FOR A PARTICULAR PURPOSE
 * ARE DISCLAIMED. IN NO EVENT SHALL THE COPYRIGHT HOLDER OR CONTRIBUTORS BE
 * LIABLE FOR ANY DIRECT, INDIRECT, INCIDENTAL, SPECIAL, EXEMPLARY, OR
 * CONSEQUENTIAL DAMAGES (INCLUDING, BUT NOT LIMITED TO, PROCUREMENT OF
 * SUBSTITUTE GOODS OR SERVICES; LOSS OF USE, DATA, OR PROFITS; OR BUSINESS
 * INTERRUPTION) HOWEVER CAUSED AND ON ANY THEORY OF LIABILITY, WHETHER IN
 * CONTRACT, STRICT LIABILITY, OR TORT (INCLUDING NEGLIGENCE OR OTHERWISE)
 * ARISING IN ANY WAY OUT OF THE USE OF THIS SOFTWARE, EVEN IF ADVISED OF THE
 * POSSIBILITY OF SUCH DAMAGE.;
 */

#define S_FUNCTION_NAME   acados_solver_sfunction_{{ model.name }}
#define S_FUNCTION_LEVEL  2

#define MDL_START

// acados
#include "acados/utils/print.h"
#include "acados_c/ocp_nlp_interface.h"
#include "acados_c/external_function_interface.h"

// blasfeo
#include "blasfeo/include/blasfeo_d_aux.h"
#include "blasfeo/include/blasfeo_d_aux_ext_dep.h"

// example specific
#include "{{ model.name }}_model/{{ model.name }}_model.h"
#include "acados_solver_{{ model.name }}.h"

#include "simstruc.h"

#define SAMPLINGTIME -1
// ** global data **
ocp_nlp_in * nlp_in;
ocp_nlp_out * nlp_out;
ocp_nlp_solver * nlp_solver;
void * nlp_opts;
ocp_nlp_plan * nlp_solver_plan;
ocp_nlp_config * nlp_config;
ocp_nlp_dims * nlp_dims;
{% if solver_config.integrator_type == 'ERK' %}
external_function_param_casadi * forw_vde_casadi;
{% if solver_config.hessian_approx == 'EXACT' %} 
external_function_param_casadi * hess_vde_casadi;
{% endif %}
{% elif solver_config.integrator_type == 'IRK' %}
external_function_param_casadi * impl_dae_fun;
external_function_param_casadi * impl_dae_fun_jac_x_xdot_z;
external_function_param_casadi * impl_dae_jac_x_xdot_u_z;
{% endif %}
{%- if dims.npd > 0 %}
external_function_casadi * p_constraint;
{% endif %}
{%- if dims.npd_e > 0 %}
external_function_casadi p_e_constraint;
{% endif %}
{%- if dims.nh > 0 %}
external_function_casadi * h_constraint;
{% endif %}
{%- if dims.nh_e > 0 %}
external_function_casadi h_e_constraint;
{% endif %}


static void mdlInitializeSizes (SimStruct *S)
{
    // specify the number of continuous and discrete states 
    ssSetNumContStates(S, 0);
    ssSetNumDiscStates(S, 0);

    // specify the number of input ports 
    if ( !ssSetNumInputPorts(S, 4) )
        return;

    // specify the number of output ports 
    if ( !ssSetNumOutputPorts(S, 5) )
        return;

    // specify dimension information for the input ports 
    ssSetInputPortVectorDimension(S, 0, {{ dims.nx }});
    ssSetInputPortVectorDimension(S, 1, {{ dims.ny }});
    ssSetInputPortVectorDimension(S, 2, {{ dims.ny_e }});
    ssSetInputPortVectorDimension(S, 3, {{ dims.np }});

    // specify dimension information for the output ports 
    ssSetOutputPortVectorDimension(S, 0, {{ dims.nu }} ); // optimal input
    ssSetOutputPortVectorDimension(S, 1, 1 );                // solver status
    ssSetOutputPortVectorDimension(S, 2, 1 );                // KKT residuals
    ssSetOutputPortVectorDimension(S, 3, {{ dims.nx }} ); // first state
    ssSetOutputPortVectorDimension(S, 4, 1); // computation times

    // specify the direct feedthrough status 
    ssSetInputPortDirectFeedThrough(S, 0, 1); // current state x0
    ssSetInputPortDirectFeedThrough(S, 1, 1); // y_ref
    ssSetInputPortDirectFeedThrough(S, 2, 1); // y_ref_N
    ssSetInputPortDirectFeedThrough(S, 3, 1); // parameter

    // one sample time 
    ssSetNumSampleTimes(S, 1);
}


#if defined(MATLAB_MEX_FILE)

#define MDL_SET_INPUT_PORT_DIMENSION_INFO
#define MDL_SET_OUTPUT_PORT_DIMENSION_INFO

static void mdlSetInputPortDimensionInfo(SimStruct *S, int_T port, const DimsInfo_T *dimsInfo)
{
    if ( !ssSetInputPortDimensionInfo(S, port, dimsInfo) )
         return;
}

static void mdlSetOutputPortDimensionInfo(SimStruct *S, int_T port, const DimsInfo_T *dimsInfo)
{
    if ( !ssSetOutputPortDimensionInfo(S, port, dimsInfo) )
         return;
}

#endif /* MATLAB_MEX_FILE */


static void mdlInitializeSampleTimes(SimStruct *S)
{
    ssSetSampleTime(S, 0, SAMPLINGTIME);
    ssSetOffsetTime(S, 0, 0.0);
}


static void mdlStart(SimStruct *S)
{
    acados_create();
}

static void mdlOutputs(SimStruct *S, int_T tid)
{
    // get input signals
    InputRealPtrsType in_x0_sign;
    InputRealPtrsType in_y_ref_sign;
    InputRealPtrsType in_y_ref_N_sign;
    InputRealPtrsType in_p_sign;
    
    // local buffers
    real_t in_x0[{{ dims.nx }}];
    real_t in_y_ref[{{ dims.ny }}];
    real_t in_y_ref_N[{{ dims.ny_e }}];
    real_t in_p[{{ dims.np }}];

    in_x0_sign = ssGetInputPortRealSignalPtrs(S, 0);
    in_y_ref_sign = ssGetInputPortRealSignalPtrs(S, 1);
    in_y_ref_N_sign = ssGetInputPortRealSignalPtrs(S, 2);
    in_p_sign = ssGetInputPortRealSignalPtrs(S, 3);

    // copy signals into local buffers
    for (int i = 0; i < {{ dims.nx }}; i++) in_x0[i] = (double)(*in_x0_sign[i]);
    for (int i = 0; i < {{ dims.ny }}; i++) in_y_ref[i] = (double)(*in_y_ref_sign[i]);
    for (int i = 0; i < {{ dims.ny_e }}; i++) in_y_ref_N[i] = (double)(*in_y_ref_N_sign[i]);
    for (int i = 0; i < {{ dims.np }}; i++) in_p[i] = (double)(*in_p_sign[i]);

    // for (int i = 0; i < 4; i++) ssPrintf("x0[%d] = %f\n", i, in_x0[i]);
    // ssPrintf("\n");

    // set initial condition
    ocp_nlp_constraints_model_set(nlp_config, nlp_dims, nlp_in, 0, "lbx", in_x0);
    ocp_nlp_constraints_model_set(nlp_config, nlp_dims, nlp_in, 0, "ubx", in_x0);
<<<<<<< HEAD
    
    // update value of parameters
    {% if ocp.dims.np > 0%}
    for (int ii = 0; ii < {{ ocp.dims.N }}; ii++) 
        acados_update_params(ii, in_p, {{ ocp.dims.np }});
=======

    // update reference
    for (int ii = 0; ii < {{ dims.N }}; ii++)
        ocp_nlp_cost_model_set(nlp_config, nlp_dims, nlp_in, ii, "yref", (void *) in_y_ref);

    ocp_nlp_cost_model_set(nlp_config, nlp_dims, nlp_in, {{ dims.N }}, "yref", (void *) in_y_ref_N);

    // update value of parameters
    {% if solver_config.integrator_type == 'IRK' %}
    for (int ii = 0; ii < {{ dims.N }}; ii++) {
    impl_dae_fun[ii].set_param(impl_dae_fun+ii, in_p);
    impl_dae_fun_jac_x_xdot_z[ii].set_param(impl_dae_fun_jac_x_xdot_z+ii, in_p);
    impl_dae_jac_x_xdot_u_z[ii].set_param(impl_dae_jac_x_xdot_u_z+ii, in_p);
    }
    {% elif solver_config.integrator_type == 'ERK' %}
    for (int ii = 0; ii < {{ dims.N }}; ii++) {
    forw_vde_casadi[ii].set_param(forw_vde_casadi+ii, p);
    }
>>>>>>> 867d20a3
    {% endif %}
    
    // assign pointers to output signals 
    real_t *out_u0, *out_status, *out_KKT_res, *out_x1, *out_cpu_time;

    out_u0          = ssGetOutputPortRealSignal(S, 0);
    out_status      = ssGetOutputPortRealSignal(S, 1);
    out_KKT_res     = ssGetOutputPortRealSignal(S, 2);
    out_x1          = ssGetOutputPortRealSignal(S, 3);
    out_cpu_time    = ssGetOutputPortRealSignal(S, 4);
    
    // call acados_solve()
    int acados_status = acados_solve();

    *out_status = (real_t) acados_status;
    *out_KKT_res = (real_t) nlp_out->inf_norm_res;
    *out_cpu_time = (real_t) nlp_out->total_time;
    
    // get solution
    ocp_nlp_out_get(nlp_config, nlp_dims, nlp_out, 0, "u", (void *) out_u0);

    // get next state
    ocp_nlp_out_get(nlp_config, nlp_dims, nlp_out, 1, "x", (void *) out_x1);

}

static void mdlTerminate(SimStruct *S)
{
    acados_free();
}


#ifdef  MATLAB_MEX_FILE
#include "simulink.c"
#else
#include "cg_sfun.h"
#endif<|MERGE_RESOLUTION|>--- conflicted
+++ resolved
@@ -185,32 +185,11 @@
     // set initial condition
     ocp_nlp_constraints_model_set(nlp_config, nlp_dims, nlp_in, 0, "lbx", in_x0);
     ocp_nlp_constraints_model_set(nlp_config, nlp_dims, nlp_in, 0, "ubx", in_x0);
-<<<<<<< HEAD
     
     // update value of parameters
     {% if ocp.dims.np > 0%}
     for (int ii = 0; ii < {{ ocp.dims.N }}; ii++) 
         acados_update_params(ii, in_p, {{ ocp.dims.np }});
-=======
-
-    // update reference
-    for (int ii = 0; ii < {{ dims.N }}; ii++)
-        ocp_nlp_cost_model_set(nlp_config, nlp_dims, nlp_in, ii, "yref", (void *) in_y_ref);
-
-    ocp_nlp_cost_model_set(nlp_config, nlp_dims, nlp_in, {{ dims.N }}, "yref", (void *) in_y_ref_N);
-
-    // update value of parameters
-    {% if solver_config.integrator_type == 'IRK' %}
-    for (int ii = 0; ii < {{ dims.N }}; ii++) {
-    impl_dae_fun[ii].set_param(impl_dae_fun+ii, in_p);
-    impl_dae_fun_jac_x_xdot_z[ii].set_param(impl_dae_fun_jac_x_xdot_z+ii, in_p);
-    impl_dae_jac_x_xdot_u_z[ii].set_param(impl_dae_jac_x_xdot_u_z+ii, in_p);
-    }
-    {% elif solver_config.integrator_type == 'ERK' %}
-    for (int ii = 0; ii < {{ dims.N }}; ii++) {
-    forw_vde_casadi[ii].set_param(forw_vde_casadi+ii, p);
-    }
->>>>>>> 867d20a3
     {% endif %}
     
     // assign pointers to output signals 
