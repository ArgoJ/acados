

// standard
#include <stdio.h>
#include <stdlib.h>
// acados
#include "acados/utils/print.h"
#include "acados_c/ocp_nlp_interface.h"
#include "acados_c/external_function_interface.h"

// example specific
#include "{{ model.name }}_model/{{ model.name }}_model.h"
{% if constraints.constr_type == "BGP" and dims.nphi %}
#include "{{ con_phi.name }}_phi_constraint/{{ con_phi.name }}_phi_constraint.h"
// #include "{{ con_phi.name }}_r_constraint/{{ con_phi.name }}_r_constraint.h"
{% endif %}
{% if constraints.constr_type_e == "BGP" and dims.nphi_e > 0 %}
#include "{{ con_phi_e.name }}_phi_e_constraint/{{ con_phi_e.name }}_phi_e_constraint.h"
// #include "{{ con_phi_e.name }}_r_e_constraint/{{ con_phi_e.name }}_r_e_constraint.h"
{% endif %}
{% if constraints.constr_type == "BGH" and dims.nh > 0 %}
#include "{{ con_h.name }}_h_constraint/{{ con_h.name }}_h_constraint.h"
{% endif %}
{% if constraints.constr_type_e == "BGH" and dims.nh_e > 0 %}
#include "{{ con_h_e.name }}_h_e_constraint/{{ con_h_e.name }}_h_e_constraint.h"
{% endif %}
{%- if cost.cost_type == "NONLINEAR_LS" %}
#include "{{ cost_r.name }}_r_cost/{{ cost_r.name }}_r_cost.h"
{% endif %}
{%- if cost.cost_type_e == "NONLINEAR_LS" %}
#include "{{ cost_r_e.name }}_r_e_cost/{{ cost_r_e.name }}_r_e_cost.h"
{% endif %}

#include "acados_solver_{{ model.name }}.h"

#define NX_     {{ dims.nx }}
#define NZ_     {{ dims.nz }}
#define NU_     {{ dims.nu }}
#define NP_     {{ dims.np }}
#define NBX_    {{ dims.nbx }}
#define NBU_    {{ dims.nbu }}
#define NSBX_   {{ dims.nsbx }}
#define NSBU_   {{ dims.nsbu }}
#define NSH_    {{ dims.nsh }}
#define NSPHI_  {{ dims.nsphi }}
#define NSHN_   {{ dims.nsh_e }}
#define NSPHIN_ {{ dims.nsphi_e }}
#define NSBXN_  {{ dims.nsbx_e }}
#define NS_     {{ dims.ns }}
#define NSN_    {{ dims.ns_e }}
#define NG_     {{ dims.ng }}
#define NBXN_   {{ dims.nbx_e }}
#define NGN_    {{ dims.ng_e }}
#define NY_     {{ dims.ny }}
#define NYN_    {{ dims.ny_e }}
#define N_      {{ dims.N }}
#define NH_     {{ dims.nh }}
#define NPHI_   {{ dims.nphi }}
#define NHN_    {{ dims.nh_e }}
#define NPHIN_  {{ dims.nphi_e }}
#define NR_     {{ dims.nr }}
#define NRN_    {{ dims.nr_e }}

#if NX_ < 1
#define NX   1
#else
#define NX   NX_
#endif

#if NZ_ < 1
#define NZ   1
#else
#define NZ   NZ_
#endif

#if NU_ < 1
#define NU   1
#else
#define NU   NU_
#endif

#if NP_ < 1
#define NP   1
#else
#define NP   NP_
#endif

#if NBX_ < 1
#define NBX   1
#else
#define NBX   NBX_
#endif

#if NBU_ < 1
#define NBU   1
#else
#define NBU   NBU_
#endif

#if NSBX_ < 1
#define NSBX   1
#else
#define NSBX   NSBX_
#endif

#if NSBU_ < 1
#define NSBU   1
#else
#define NSBU   NSBU_
#endif

#if NSH_ < 1
#define NSH   1
#else
#define NSH   NSH_
#endif

#if NSHN_ < 1
#define NSHN   1
#else
#define NSHN   NSHN_
#endif

#if NSPHI_ < 1
#define NSPHI   1
#else
#define NSPHI   NSPHI_
#endif

#if NSPHIN_ < 1
#define NSPHIN   1
#else
#define NSPHIN   NSPHIN_
#endif

#if NS_ < 1
#define NS   1
#else
#define NS   NS_
#endif

#if NSBXN_ < 1
#define NSBXN   1
#else
#define NSBXN   NSBXN_
#endif

#if NSN_ < 1
#define NSN   1
#else
#define NSN   NSN_
#endif

#if NG_ < 1
#define NG   1
#else
#define NG   NG_
#endif

#if NBXN_ < 1
#define NBXN   1
#else
#define NBXN   NBXN_
#endif

#if NGN_ < 1
#define NGN   1
#else
#define NGN  NGN_
#endif

#if NY_ < 1
#define NY   1
#else
#define NY   NY_
#endif

#if NYN_ < 1
#define NYN   1
#else
#define NYN   NYN_
#endif

#if N_ < 1
#define N   1
#else
#define N   N_
#endif

#if NR_ < 1
#define NR   1
#else
#define NR   NR_
#endif

#if NRN_ < 1
#define NRN   1
#else
#define NRN   NRN_
#endif

#if NH_ < 1
#define NH   1
#else
#define NH   NH_
#endif

#if NHN_ < 1
#define NHN   1
#else
#define NHN   NHN_
#endif

#if NPHI_ < 1
#define NPHI   1
#else
#define NPHI   NPHI_
#endif

#if NPHIN_ < 1
#define NPHIN   1
#else
#define NPHIN   NPHIN_
#endif

int acados_create()
{

    int status = 0;

    double Tf = {{ solver_options.tf }};

    // set up bounds for stage 0 
    // u
    int idxbu0[NBU];
    {% for i in range(end=dims.nbu) %}
    idxbu0[{{ i }}] = {{ constraints.idxbu[i] }};
    {%- endfor %}
    double lbu0[NBU]; 
    double ubu0[NBU];
    {% for i in range(end=dims.nbu) %}
    lbu0[{{ i }}] = {{ constraints.lbu[i] }};
    ubu0[{{ i }}] = {{ constraints.ubu[i] }};
    {%- endfor %}
    
    // x
    int idxbx0[NX];
    {% for i in range(end=dims.nx) %}
    idxbx0[{{ i }}] = {{ i }};
    {%- endfor %}
    double lbx0[NX]; 
    double ubx0[NX];
    {% for i in range(end=dims.nx) %}
    lbx0[{{ i }}] = {{ constraints.x0[i] }};
    ubx0[{{ i }}] = {{ constraints.x0[i] }};
    {%- endfor %}


    // set up bounds for intermediate stages
    // u
    int idxbu[NBU];
    {% for i in range(end=dims.nbu) %}
    idxbu[{{ i }}] = {{ constraints.idxbu[i] }};
    {%- endfor %}
    double lbu[NBU]; 
    double ubu[NBU];
    {% for i in range(end=dims.nbu) %}
    lbu[{{ i }}] = {{ constraints.lbu[i] }};
    ubu[{{ i }}] = {{ constraints.ubu[i] }};
    {%- endfor %}
    
    // set up soft bounds for u
    int idxsbu[NSBU];
    {% for i in range(end=dims.nsbu) %}
    idxsbu[{{ i }}] = {{ constraints.idxsbu[i] }};
    {%- endfor %}
    double lsbu[NSBU]; 
    double usbu[NSBU];
    {% for i in range(end=dims.nsbu) %}
    lsbu[{{ i }}] = {{ constraints.lsbu[i] }};
    usbu[{{ i }}] = {{ constraints.usbu[i] }};
    {%- endfor %}
    
    // set up soft bounds for nonlinear constraints
    int idxsh[NSH];
    {% for i in range(end=dims.nsh) %}
    idxsh[{{ i }}] = {{ constraints.idxsh[i] }};
    {%- endfor %}
    double lsh[NSH]; 
    double ush[NSH];
    {% for i in range(end=dims.nsh) %}
    lsh[{{ i }}] = {{ constraints.lsh[i] }};
    ush[{{ i }}] = {{ constraints.ush[i] }};
    {%- endfor %}
    
    // set up soft bounds for convex-over-nonlinear constraints
    int idxsphi[NSPHI];
    {% for i in range(end=dims.nsphi) %}
    idxsphi[{{ i }}] = {{ constraints.idxsphi[i] }};
    {%- endfor %}
    double lsphi[NSPHI]; 
    double usphi[NSPHI];
    {% for i in range(end=dims.nsphi) %}
    lsphi[{{ i }}] = {{ constraints.lsphi[i] }};
    usphi[{{ i }}] = {{ constraints.usphi[i] }};
    {%- endfor %}

    // x
    int idxbx[NBX];
    {% for i in range(end=dims.nbx) %}
    idxbx[{{ i }}] = {{ constraints.idxbx[i] }};
    {%- endfor %}
    double lbx[NBX]; 
    double ubx[NBX];
    {% for i in range(end=dims.nbx) %}
    lbx[{{ i }}] = {{ constraints.lbx[i] }};
    ubx[{{ i }}] = {{ constraints.ubx[i] }};
    {%- endfor %}

    // soft bounds on x
    int idxsbx[NSBX];
    {% for i in range(end=dims.nsbx) %}
    idxsbx[{{ i }}] = {{ constraints.idxsbx[i] }};
    {%- endfor %}
    double lsbx[NSBX]; 
    double usbx[NSBX];
    {% for i in range(end=dims.nsbx) %}
    lsbx[{{ i }}] = {{ constraints.lsbx[i] }};
    usbx[{{ i }}] = {{ constraints.usbx[i] }};
    {%- endfor %}
    
    // set up general constraints for stage 0 to N-1 
    double D[NG*NU];
    double C[NG*NX];
    double lg[NG];
    double ug[NG];

    {% for j in range(end=dims.ng) %}
        {%- for k in range(end=dims.nx) %}
    D[{{ j }}+NG * {{ k }}] = {{ constraints.D[j][k] }}; 
        {%- endfor %}
    {%- endfor %}

    {% for j in range(end=dims.ng) %}
        {%- for k in range(end=dims.nu) %}
    C[{{ j }}+NG * {{ k }}] = {{ constraints.C[j][k] }}; 
        {%- endfor %}
    {%- endfor %}

    {% for i in range(end=dims.ng) %}
    lg[{{ i }}] = {{ constraints.lg[i] }};
    {%- endfor %}

    {% for i in range(end=dims.ng) %}
    ug[{{ i }}] = {{ constraints.ug[i] }};
    {%- endfor %}

    // set up nonlinear constraints for stage 0 to N-1 
    double lh[NH];
    double uh[NH];

    {% for i in range(end=dims.nh) %}
    lh[{{ i }}] = {{ constraints.lh[i] }};
    {%- endfor %}

    {% for i in range(end=dims.nh) %}
    uh[{{ i }}] = {{ constraints.uh[i] }};
    {%- endfor %}
    
    // set up convex-over-nonlinear constraints for stage 0 to N-1 
    double lphi[NPHI];
    double uphi[NPHI];

    {% for i in range(end=dims.nphi) %}
    lphi[{{ i }}] = {{ constraints.lphi[i] }};
    {%- endfor %}

    {% for i in range(end=dims.nphi) %}
    uphi[{{ i }}] = {{ constraints.uphi[i] }};
    {%- endfor %}
    
    // set up bounds for last stage
    // x
    int idxbx_e[NBXN];
    {% for i in range(end=dims.nbx_e) %}
    idxbx_e[{{ i }}] = {{ constraints.idxbx_e[i] }};
    {%- endfor %}
    double lbx_e[NBXN]; 
    double ubx_e[NBXN];
    {% for i in range(end=dims.nbx_e) %}
    lbx_e[{{ i }}] = {{ constraints.lbx_e[i] }};
    ubx_e[{{ i }}] = {{ constraints.ubx_e[i] }};
    {%- endfor %}
    
    // set up soft bounds for nonlinear constraints
    int idxsh_e[NSHN];
    {% for i in range(end=dims.nsh_e) %}
    idxsh_e[{{ i }}] = {{ constraints.idxsh_e[i] }};
    {%- endfor %}
    double lsh_e[NSHN]; 
    double ush_e[NSHN];
    {% for i in range(end=dims.nsh_e) %}
    lsh_e[{{ i }}] = {{ constraints.lsh_e[i] }};
    ush_e[{{ i }}] = {{ constraints.ush_e[i] }};
    {%- endfor %}
    
    // set up soft bounds for convex-over-nonlinear constraints
    int idxsphi_e[NSPHIN];
    {% for i in range(end=dims.nsphi_e) %}
    idxsphi_e[{{ i }}] = {{ constraints.idxsphi_e[i] }};
    {%- endfor %}
    double lsphi_e[NSPHIN]; 
    double usphi_e[NSPHIN];
    {% for i in range(end=dims.nsphi_e) %}
    lsphi_e[{{ i }}] = {{ constraints.lsphi_e[i] }};
    usphi_e[{{ i }}] = {{ constraints.usphi_e[i] }};
    {%- endfor %}


    // soft bounds on x
    int idxsbx_e[NSBXN];
    {% for i in range(end=dims.nsbx_e) %}
    idxsbx_e[{{ i }}] = {{ constraints.idxsbx_e[i] }};
    {%- endfor %}
    double lsbx_e[NSBXN]; 
    double usbx_e[NSBXN];
    {% for i in range(end=dims.nsbx_e) %}
    lsbx_e[{{ i }}] = {{ constraints.lsbx_e[i] }};
    usbx_e[{{ i }}] = {{ constraints.usbx_e[i] }};
    {%- endfor %}
    
    // set up general constraints for last stage 
    double C_e[NGN*NX];
    double lg_e[NGN];
    double ug_e[NGN];

    {% for j in range(end=dims.ng_e) %}
        {%- for k in range(end=dims.nu) %}
    C_e[{{ j }}+NG * {{ k }}] = {{ constraints.C_e[j][k] }}; 
        {%- endfor %}
    {%- endfor %}

    {% for i in range(end=dims.ng_e) %}
    lg_e[{{ i }}] = {{ constraints.lg_e[i] }};
    {%- endfor %}

    {% for i in range(end=dims.ng_e) %}
    ug_e[{{ i }}] = {{ constraints.ug_e[i] }};
    {%- endfor %}

    // set up nonlinear constraints for last stage 
    double lh_e[NHN];
    double uh_e[NHN];

    {% for i in range(end=dims.nh_e) %}
    lh_e[{{ i }}] = {{ constraints.lh_e[i] }};
    {%- endfor %}

    {% for i in range(end=dims.nh_e) %}
    uh_e[{{ i }}] = {{ constraints.uh_e[i] }};
    {%- endfor %}

    // set up convex-over-nonlinear constraints for last stage 
    double lphi_e[NHN];
    double uphi_e[NHN];

    {% for i in range(end=dims.nphi_e) %}
    lphi_e[{{ i }}] = {{ constraints.lphi_e[i] }};
    {%- endfor %}

    {% for i in range(end=dims.nphi_e) %}
    uphi_e[{{ i }}] = {{ constraints.uphi_e[i] }};
    {%- endfor %}

    double yref[NY];
    double W[NY*NY];

    double Vx[NY*NX];
    double Vu[NY*NU];
    double Vz[NY*NZ];
    double Zl[NS];
    double Zu[NS];
    double zl[NS];
    double zu[NS];

    double yref_e[NYN];
    double W_e[NYN*NYN];
    double Vx_e[NYN*NX];

    double Zl_e[NSN];
    double Zu_e[NSN];
    double zl_e[NSN];
    double zu_e[NSN];
    
    for (int ii = 0; ii < NU + NX; ii++)
        yref[ii] = 0.0;

    {% for j in range(end=dims.ny) %}
        {%- for k in range(end=dims.ny) %}
    W[{{ j }}+(NY) * {{ k }}] = {{ cost.W[j][k] }}; 
        {%- endfor %}
    {%- endfor %}

    {% for j in range(end=dims.ny) %}
        {%- for k in range(end=dims.nx) %}
    Vx[{{ j }}+(NY) * {{ k }}] = {{ cost.Vx[j][k] }}; 
        {%- endfor %}
    {%- endfor %}

    {% for j in range(end=dims.ny) %}
        {%- for k in range(end=dims.nu) %}
    Vu[{{ j }}+(NY) * {{ k }}] = {{ cost.Vu[j][k] }}; 
        {%- endfor %}
    {%- endfor %}

    {% for j in range(end=dims.ny) %}
        {%- for k in range(end=dims.nz) %}
    Vz[{{ j }}+(NY) * {{ k }}] = {{ cost.Vz[j][k] }}; 
        {%- endfor %}
    {%- endfor %}

    {% for j in range(end=dims.ns) %}
    Zl[{{ j }}] = {{ cost.Zl[j] }}; 
    {%- endfor %}

    {% for j in range(end=dims.ns) %}
    Zu[{{ j }}] = {{ cost.Zu[j] }}; 
    {%- endfor %}

    {% for j in range(end=dims.ns) %}
    zl[{{ j }}] = {{ cost.zl[j] }}; 
    {%- endfor %}

    {% for j in range(end=dims.ns) %}
    zu[{{ j }}] = {{ cost.zu[j] }}; 
    {%- endfor %}

    {% for j in range(end=dims.ny) %}
    yref[{{ j }}] = {{ cost.yref[j] }}; 
    {%- endfor %}

    {% for j in range(end=dims.ny_e) %}
        {%- for k in range(end=dims.ny_e) %}
    W_e[{{ j }}+(NYN) * {{ k }}] = {{ cost.W_e[j][k] }}; 
        {%- endfor %}
    {%- endfor %}

    {% for j in range(end=dims.ny_e) %}
        {%- for k in range(end=dims.nx) %}
    Vx_e[{{ j }}+(NYN) * {{ k }}] = {{ cost.Vx_e[j][k] }}; 
        {%- endfor %}
    {%- endfor %}

    {% for j in range(end=dims.ns_e) %}
    Zl_e[{{ j }}] = {{ cost.Zl_e[j] }}; 
    {%- endfor %}

    {% for j in range(end=dims.ns_e) %}
    Zu_e[{{ j }}] = {{ cost.Zu_e[j] }}; 
    {%- endfor %}

    {% for j in range(end=dims.ns_e) %}
    zl_e[{{ j }}] = {{ cost.zl_e[j] }}; 
    {%- endfor %}

    {% for j in range(end=dims.ns_e) %}
    zu_e[{{ j }}] = {{ cost.zu_e[j] }}; 
    {%- endfor %}

    {% for j in range(end=dims.ny_e) %}
    yref_e[{{ j }}] = {{ cost.yref_e[j] }}; 
    {%- endfor %}

    /* dimensions */
    int nx[N+1];
    int nu[N+1];
    int nbx[N+1];
    int nbu[N+1];
    int nsbx[N+1];
    int nsbu[N+1];
    int nsh[N+1];
    int nsphi[N+1];
    int ns[N+1];
    int ng[N+1];
    int nh[N+1];
    int nphi[N+1];
    int nz[N+1];
    int ny[N+1];
    int nr[N+1];
    int nr_e[N+1];

    for (int i = 0; i < N+1; i++) {
        // common
        nx[i]     = NX_;
        nu[i]     = NU_;
        nz[i]     = NZ_;
        ns[i]     = NS_;
        // cost
        ny[i]     = NY_;
        // constraints
        nbx[i]    = NBX_;
        nbu[i]    = NBU_;
        nsbx[i]   = NSBX_;
        nsbu[i]   = NSBU_;
        nsh[i]    = NSH_;
        nsphi[i]  = NSPHI_;
        ng[i]     = NG_;
        nh[i]     = NH_;
        nphi[i]   = NPHI_;
        nr[i]     = NR_;
    }

    // for initial state
    nbx[0]   = NX_;
<<<<<<< HEAD
=======
    nbu[0]   = NBU_;
    nb[0]    = NX_ + NBU_;

    nbx[N]   = NBXN_;
    nsbx[N]  = NSBXN_;
    nsbu[N]  = 0;
    nsh[N]   = NSHN_;
    nsphi[N] = NSPHIN_;
    ns[N]    = NSN_;
>>>>>>> 4ae0f68b

    // terminal - common
    nu[N]   = 0;
    nz[N]   = 0;
    ns[N]   = NSN_;
    // cost
    ny[N]   = NYN_;
    // constraint
    nbu[N]   = 0;
    nsbx[N]  = NSBXN_;
    nsbu[N]  = 0;
    nsh[N]   = NSHN_;
    nsphi[N] = NSPHIN_;
    ng[N]    = NGN_;
    nh[N]    = NHN_;
    nphi[N]  = NPHIN_;
    nr[N]    = NRN_;

    // Make plan
    nlp_solver_plan = ocp_nlp_plan_create(N);
    {% if solver_options.nlp_solver_type == "SQP" %}
    nlp_solver_plan->nlp_solver = SQP;
    {% else %}
    nlp_solver_plan->nlp_solver = SQP_RTI;
    {% endif %}
    nlp_solver_plan->ocp_qp_solver_plan.qp_solver = {{ solver_options.qp_solver }};
    for (int i = 0; i <= N; i++)
        nlp_solver_plan->nlp_cost[i] = {{ cost.cost_type }};
    for (int i = 0; i < N; i++)
    {
        nlp_solver_plan->nlp_dynamics[i] = CONTINUOUS_MODEL;
        nlp_solver_plan->sim_solver_plan[i].sim_solver = {{ solver_options.integrator_type }};
    }

    for (int i = 0; i < N; i++) {
        {% if constraints.constr_type == "BGP" %}
        nlp_solver_plan->nlp_constraints[i] = BGP;
        {%- else -%}
        nlp_solver_plan->nlp_constraints[i] = BGH;
        {%- endif %}
    }

    {% if constraints.constr_type_e == "BGP" %}
    nlp_solver_plan->nlp_constraints[N] = BGP;
    {% else %}
    nlp_solver_plan->nlp_constraints[N] = BGH;
    {% endif %}

    {% if solver_options.hessian_approx == "EXACT" %} 
    nlp_solver_plan->regularization = CONVEXIFICATION;
    {% endif %}
    nlp_config = ocp_nlp_config_create(*nlp_solver_plan);

    /* create and set ocp_nlp_dims */
	nlp_dims = ocp_nlp_dims_create(nlp_config);

    ocp_nlp_dims_set_opt_vars(nlp_config, nlp_dims, "nx", nx);
    ocp_nlp_dims_set_opt_vars(nlp_config, nlp_dims, "nu", nu);
    ocp_nlp_dims_set_opt_vars(nlp_config, nlp_dims, "nz", nz);
    ocp_nlp_dims_set_opt_vars(nlp_config, nlp_dims, "ns", ns);

    for (int i = 0; i <= N; i++) {
        ocp_nlp_dims_set_cost(nlp_config, nlp_dims, i, "ny", &ny[i]);
        ocp_nlp_dims_set_constraints(nlp_config, nlp_dims, i, "nbx", &nbx[i]);
        ocp_nlp_dims_set_constraints(nlp_config, nlp_dims, i, "nbu", &nbu[i]);
        ocp_nlp_dims_set_constraints(nlp_config, nlp_dims, i, "nsbx", &nsbx[i]);
        ocp_nlp_dims_set_constraints(nlp_config, nlp_dims, i, "nsbu", &nsbu[i]);
        ocp_nlp_dims_set_constraints(nlp_config, nlp_dims, i, "ng", &ng[i]);
        {%- if constraints.constr_type == "BGH" and dims.nh > 0 %}
        ocp_nlp_dims_set_constraints(nlp_config, nlp_dims, i, "nh", &nh[i]);
        ocp_nlp_dims_set_constraints(nlp_config, nlp_dims, i, "nsh", &nsh[i]);
        {%- endif %}
        {%- if constraints.constr_type == "BGP" %}
        ocp_nlp_dims_set_constraints(nlp_config, nlp_dims, i, "nphi", &nphi[i]);
        ocp_nlp_dims_set_constraints(nlp_config, nlp_dims, i, "nsphi", &nsphi[i]);
        {%- endif %}
    }

    {% if constraints.constr_type == "BGP" %}
    for (int i = 0; i < N; i++) 
        ocp_nlp_dims_set_constraints(nlp_config, nlp_dims, i, "nr", &nr[i]);
    {%- endif %}
    {%- if constraints.constr_type_e == "BGP" %}
    ocp_nlp_dims_set_constraints(nlp_config, nlp_dims, N, "nr", &nr[N]);
    {%- endif %}

    {%- if constraints.constr_type == "BGP" %}
    phi_constraint = (external_function_param_casadi *) malloc(sizeof(external_function_param_casadi)*N);
    for (int i = 0; i < N; ++i) {
        // nonlinear part of convex-composite constraint
        phi_constraint[i].casadi_fun = &{{ con_phi.name }}_phi_constraint;
        phi_constraint[i].casadi_n_in = &{{ con_phi.name }}_phi_constraint_n_in;
        phi_constraint[i].casadi_n_out = &{{ con_phi.name }}_phi_constraint_n_out;
        phi_constraint[i].casadi_sparsity_in = &{{ con_phi.name }}_phi_constraint_sparsity_in;
        phi_constraint[i].casadi_sparsity_out = &{{ con_phi.name }}_phi_constraint_sparsity_out;
        phi_constraint[i].casadi_work = &{{ con_phi.name }}_phi_constraint_work;

        external_function_param_casadi_create(&phi_constraint[i], {{ dims.np }});
    }
    // r_constraint = (external_function_param_casadi *) malloc(sizeof(external_function_param_casadi)*N);
    // for (int i = 0; i < N; ++i) {
    //     // nonlinear part of convex-composite constraint
    //     r_constraint[i].casadi_fun = &{{ con_phi.name }}_r_constraint;
    //     r_constraint[i].casadi_n_in = &{{ con_phi.name }}_r_constraint_n_in;
    //     r_constraint[i].casadi_n_out = &{{ con_phi.name }}_r_constraint_n_out;
    //     r_constraint[i].casadi_sparsity_in = &{{ con_phi.name }}_r_constraint_sparsity_in;
    //     r_constraint[i].casadi_sparsity_out = &{{ con_phi.name }}_r_constraint_sparsity_out;
    //     r_constraint[i].casadi_work = &{{ con_phi.name }}_r_constraint_work;

    //     external_function_param_casadi_create(&r_constraint[i], {{ dims.np }});
    // }
    {%- endif %}

    {%- if constraints.constr_type_e == "BGP" %}
    // nonlinear part of convex-composite constraint
    phi_e_constraint.casadi_fun = &{{ con_phi_e.name }}_phi_e_constraint;
    phi_e_constraint.casadi_n_in = &{{ con_phi_e.name }}_phi_e_constraint_n_in;
    phi_e_constraint.casadi_n_out = &{{ con_phi_e.name }}_phi_e_constraint_n_out;
    phi_e_constraint.casadi_sparsity_in = &{{ con_phi_e.name }}_phi_e_constraint_sparsity_in;
    phi_e_constraint.casadi_sparsity_out = &{{ con_phi_e.name }}_phi_e_constraint_sparsity_out;
    phi_e_constraint.casadi_work = &{{ con_phi_e.name }}_phi_e_constraint_work;

    external_function_param_casadi_create(&phi_e_constraint, {{ dims.np }});
    
    // nonlinear part of convex-composite constraint
    // r_e_constraint.casadi_fun = &{{ con_phi_e.name }}_r_e_constraint;
    // r_e_constraint.casadi_n_in = &{{ con_phi_e.name }}_r_e_constraint_n_in;
    // r_e_constraint.casadi_n_out = &{{ con_phi_e.name }}_r_e_constraint_n_out;
    // r_e_constraint.casadi_sparsity_in = &{{ con_phi_e.name }}_r_e_constraint_sparsity_in;
    // r_e_constraint.casadi_sparsity_out = &{{ con_phi_e.name }}_r_e_constraint_sparsity_out;
    // r_e_constraint.casadi_work = &{{ con_phi_e.name }}_r_e_constraint_work;

    // external_function_param_casadi_create(&r_e_constraint, {{ dims.np }});
    {% endif %}

    {%- if constraints.constr_type == "BGH" and dims.nh > 0  %}
    h_constraint = (external_function_param_casadi *) malloc(sizeof(external_function_param_casadi)*N);
    for (int i = 0; i < N; ++i) {
        // nonlinear constraint
        h_constraint[i].casadi_fun = &{{ con_h.name }}_h_constraint;
        h_constraint[i].casadi_n_in = &{{ con_h.name }}_h_constraint_n_in;
        h_constraint[i].casadi_n_out = &{{ con_h.name }}_h_constraint_n_out;
        h_constraint[i].casadi_sparsity_in = &{{ con_h.name }}_h_constraint_sparsity_in;
        h_constraint[i].casadi_sparsity_out = &{{ con_h.name }}_h_constraint_sparsity_out;
        h_constraint[i].casadi_work = &{{ con_h.name }}_h_constraint_work;

        external_function_param_casadi_create(&h_constraint[i], {{ dims.np }});
    }
    {% endif %}

    {%- if constraints.constr_type_e == "BGH" and dims.nh_e > 0 %}
	// nonlinear constraint
	h_e_constraint.casadi_fun = &{{ con_h_e.name }}_h_e_constraint;
	h_e_constraint.casadi_n_in = &{{ con_h_e.name }}_h_e_constraint_n_in;
	h_e_constraint.casadi_n_out = &{{ con_h_e.name }}_h_e_constraint_n_out;
	h_e_constraint.casadi_sparsity_in = &{{ con_h_e.name }}_h_e_constraint_sparsity_in;
	h_e_constraint.casadi_sparsity_out = &{{ con_h_e.name }}_h_e_constraint_sparsity_out;
	h_e_constraint.casadi_work = &{{ con_h_e.name }}_h_e_constraint_work;

    external_function_param_casadi_create(&h_e_constraint, {{ dims.np }});
    {%- endif %}

    {% if solver_options.integrator_type == "ERK" %}
    // explicit ode
    forw_vde_casadi = (external_function_param_casadi *) malloc(sizeof(external_function_param_casadi)*N);

    for (int i = 0; i < N; ++i) {
        forw_vde_casadi[i].casadi_fun = &{{ model.name }}_expl_vde_forw;
        forw_vde_casadi[i].casadi_n_in = &{{ model.name }}_expl_vde_forw_n_in;
        forw_vde_casadi[i].casadi_n_out = &{{ model.name }}_expl_vde_forw_n_out;
        forw_vde_casadi[i].casadi_sparsity_in = &{{ model.name }}_expl_vde_forw_sparsity_in;
        forw_vde_casadi[i].casadi_sparsity_out = &{{ model.name }}_expl_vde_forw_sparsity_out;
        forw_vde_casadi[i].casadi_work = &{{ model.name }}_expl_vde_forw_work;
        external_function_param_casadi_create(&forw_vde_casadi[i], {{ dims.np }});
    }

    {%- if solver_options.hessian_approx == "EXACT" %} 
    external_function_param_casadi * hess_vde_casadi;
    hess_vde_casadi = (external_function_param_casadi *) malloc(sizeof(external_function_param_casadi)*N);
    for (int i = 0; i < N; ++i) {
        hess_vde_casadi[i].casadi_fun = &{{ model.name }}_expl_ode_hess;
        hess_vde_casadi[i].casadi_n_in = &{{ model.name }}_expl_ode_hess_n_in;
        hess_vde_casadi[i].casadi_n_out = &{{ model.name }}_expl_ode_hess_n_out;
        hess_vde_casadi[i].casadi_sparsity_in = &{{ model.name }}_expl_ode_hess_sparsity_in;
        hess_vde_casadi[i].casadi_sparsity_out = &{{ model.name }}_expl_ode_hess_sparsity_out;
        hess_vde_casadi[i].casadi_work = &{{ model.name }}_expl_ode_hess_work;
        external_function_param_casadi_create(&hess_vde_casadi[i], {{ dims.np }});
    }
    {%- endif %}

    {% elif solver_options.integrator_type == "IRK" %}
    // implicit dae
    impl_dae_fun = (external_function_param_casadi *) malloc(sizeof(external_function_param_casadi)*N);
    for (int i = 0; i < N; ++i) {
        impl_dae_fun[i].casadi_fun = &{{ model.name }}_impl_dae_fun;
        impl_dae_fun[i].casadi_work = &{{ model.name }}_impl_dae_fun_work;
        impl_dae_fun[i].casadi_sparsity_in = &{{ model.name }}_impl_dae_fun_sparsity_in;
        impl_dae_fun[i].casadi_sparsity_out = &{{ model.name }}_impl_dae_fun_sparsity_out;
        impl_dae_fun[i].casadi_n_in = &{{ model.name }}_impl_dae_fun_n_in;
        impl_dae_fun[i].casadi_n_out = &{{ model.name }}_impl_dae_fun_n_out;
        external_function_param_casadi_create(&impl_dae_fun[i], {{ dims.np }});
    }

    impl_dae_fun_jac_x_xdot_z = (external_function_param_casadi *) malloc(sizeof(external_function_param_casadi)*N);
    for (int i = 0; i < N; ++i) {
        impl_dae_fun_jac_x_xdot_z[i].casadi_fun = &{{ model.name }}_impl_dae_fun_jac_x_xdot_z;
        impl_dae_fun_jac_x_xdot_z[i].casadi_work = &{{ model.name }}_impl_dae_fun_jac_x_xdot_z_work;
        impl_dae_fun_jac_x_xdot_z[i].casadi_sparsity_in = &{{ model.name }}_impl_dae_fun_jac_x_xdot_z_sparsity_in;
        impl_dae_fun_jac_x_xdot_z[i].casadi_sparsity_out = &{{ model.name }}_impl_dae_fun_jac_x_xdot_z_sparsity_out;
        impl_dae_fun_jac_x_xdot_z[i].casadi_n_in = &{{ model.name }}_impl_dae_fun_jac_x_xdot_z_n_in;
        impl_dae_fun_jac_x_xdot_z[i].casadi_n_out = &{{ model.name }}_impl_dae_fun_jac_x_xdot_z_n_out;
        external_function_param_casadi_create(&impl_dae_fun_jac_x_xdot_z[i], {{ dims.np }});
    }

    impl_dae_jac_x_xdot_u_z = (external_function_param_casadi *) malloc(sizeof(external_function_param_casadi)*N);
    for (int i = 0; i < N; ++i) {
        impl_dae_jac_x_xdot_u_z[i].casadi_fun = &{{ model.name }}_impl_dae_jac_x_xdot_u_z;
        impl_dae_jac_x_xdot_u_z[i].casadi_work = &{{ model.name }}_impl_dae_jac_x_xdot_u_z_work;
        impl_dae_jac_x_xdot_u_z[i].casadi_sparsity_in = &{{ model.name }}_impl_dae_jac_x_xdot_u_z_sparsity_in;
        impl_dae_jac_x_xdot_u_z[i].casadi_sparsity_out = &{{ model.name }}_impl_dae_jac_x_xdot_u_z_sparsity_out;
        impl_dae_jac_x_xdot_u_z[i].casadi_n_in = &{{ model.name }}_impl_dae_jac_x_xdot_u_z_n_in;
        impl_dae_jac_x_xdot_u_z[i].casadi_n_out = &{{ model.name }}_impl_dae_jac_x_xdot_u_z_n_out;
        external_function_param_casadi_create(&impl_dae_jac_x_xdot_u_z[i], {{ dims.np }});
    }
    {%- endif %}

    nlp_in = ocp_nlp_in_create(nlp_config, nlp_dims);

    for (int i = 0; i < N; ++i)
        nlp_in->Ts[i] = Tf/N;

    // NLP cost linear or nonlinear least squares
    {%- if cost.cost_type == "NONLINEAR_LS" %}
    r_cost = (external_function_param_casadi *) malloc(sizeof(external_function_param_casadi)*N);
    for (int i = 0; i < N; ++i) {
        // residual function
        r_cost[i].casadi_fun = &{{ cost_r.name }}_r_cost;
        r_cost[i].casadi_n_in = &{{ cost_r.name }}_r_cost_n_in;
        r_cost[i].casadi_n_out = &{{ cost_r.name }}_r_cost_n_out;
        r_cost[i].casadi_sparsity_in = &{{ cost_r.name }}_r_cost_sparsity_in;
        r_cost[i].casadi_sparsity_out = &{{ cost_r.name }}_r_cost_sparsity_out;
        r_cost[i].casadi_work = &{{ cost_r.name }}_r_cost_work;

        external_function_param_casadi_create(&r_cost[i], {{ dims.np }});
    }
    {%- endif %}

    {%- if cost.cost_type_e == "NONLINEAR_LS" %}
    // residual function
	r_e_cost.casadi_fun = &{{ cost_r_e.name }}_r_e_cost;
	r_e_cost.casadi_n_in = &{{ cost_r_e.name }}_r_e_cost_n_in;
	r_e_cost.casadi_n_out = &{{ cost_r_e.name }}_r_e_cost_n_out;
	r_e_cost.casadi_sparsity_in = &{{ cost_r_e.name }}_r_e_cost_sparsity_in;
	r_e_cost.casadi_sparsity_out = &{{ cost_r_e.name }}_r_e_cost_sparsity_out;
	r_e_cost.casadi_work = &{{ cost_r_e.name }}_r_e_cost_work;

    external_function_param_casadi_create(&r_e_cost, {{ dims.np }});
    {%- endif %}
	for (int i = 0; i < N; ++i) {
        ocp_nlp_cost_model_set(nlp_config, nlp_dims, nlp_in, i, "W", W);
        ocp_nlp_cost_model_set(nlp_config, nlp_dims, nlp_in, i, "yref", yref);
        ocp_nlp_cost_model_set(nlp_config, nlp_dims, nlp_in, i, "Zl", Zl);
        ocp_nlp_cost_model_set(nlp_config, nlp_dims, nlp_in, i, "Zu", Zu);
        ocp_nlp_cost_model_set(nlp_config, nlp_dims, nlp_in, i, "zl", zl);
        ocp_nlp_cost_model_set(nlp_config, nlp_dims, nlp_in, i, "zu", zu);
        {% if cost.cost_type == "NONLINEAR_LS" %}
        ocp_nlp_cost_model_set(nlp_config, nlp_dims, nlp_in, i, "nls_res_jac", &r_cost[i]);
        {% elif cost.cost_type == "LINEAR_LS" %}
        ocp_nlp_cost_model_set(nlp_config, nlp_dims, nlp_in, i, "Vx", Vx);
        ocp_nlp_cost_model_set(nlp_config, nlp_dims, nlp_in, i, "Vu", Vu);
        ocp_nlp_cost_model_set(nlp_config, nlp_dims, nlp_in, i, "Vz", Vz);
        {% endif %}
	}

    ocp_nlp_cost_model_set(nlp_config, nlp_dims, nlp_in, N, "yref", yref_e);
    ocp_nlp_cost_model_set(nlp_config, nlp_dims, nlp_in, N, "Zl", Zl_e);
    ocp_nlp_cost_model_set(nlp_config, nlp_dims, nlp_in, N, "Zu", Zu_e);
    ocp_nlp_cost_model_set(nlp_config, nlp_dims, nlp_in, N, "zl", zl_e);
    ocp_nlp_cost_model_set(nlp_config, nlp_dims, nlp_in, N, "zu", zu_e);
    ocp_nlp_cost_model_set(nlp_config, nlp_dims, nlp_in, N, "W", W_e);
    {%- if cost.cost_type_e == "NONLINEAR_LS" %}
    ocp_nlp_cost_model_set(nlp_config, nlp_dims, nlp_in, N, "nls_res_jac", &r_e_cost);
    {% elif cost.cost_type_e == "LINEAR_LS" %}
    ocp_nlp_cost_model_set(nlp_config, nlp_dims, nlp_in, N, "Vx", Vx_e);
    {%- endif %}

    // NLP dynamics
    int set_fun_status;
    for (int i = 0; i < N; ++i) {
    {% if solver_options.integrator_type == "ERK" %} 
        set_fun_status = ocp_nlp_dynamics_model_set(nlp_config, nlp_dims, nlp_in, i, "expl_vde_for", &forw_vde_casadi[i]);
        if (set_fun_status != 0) { printf("Error while setting expl_vde_for[%i]\n", i);  exit(1); }
        {% if solver_options.hessian_approx == "EXACT" %} 
            set_fun_status = ocp_nlp_dynamics_model_set(nlp_config, nlp_dims, nlp_in, i, "expl_ode_hes", &hess_vde_casadi[i]);
            if (set_fun_status != 0) { printf("Error while setting expl_ode_hes[%i]\n", i);  exit(1); }
        {% endif %}
    {% elif solver_options.integrator_type == "IRK" %} 
        set_fun_status = ocp_nlp_dynamics_model_set(nlp_config, nlp_dims, nlp_in, i, "impl_ode_fun", &impl_dae_fun[i]);
        if (set_fun_status != 0) { printf("Error while setting impl_dae_fun[%i]\n", i);  exit(1); }
        set_fun_status = ocp_nlp_dynamics_model_set(nlp_config, nlp_dims, nlp_in, i, "impl_ode_fun_jac_x_xdot", &impl_dae_fun_jac_x_xdot_z[i]);
        if (set_fun_status != 0) { printf("Error while setting impl_dae_fun_jac_x_xdot_z[%i]\n", i);  exit(1); }
        set_fun_status = ocp_nlp_dynamics_model_set(nlp_config, nlp_dims, nlp_in, i, "impl_ode_jac_x_xdot_u", &impl_dae_jac_x_xdot_u_z[i]);
        if (set_fun_status != 0) { printf("Error while setting impl_dae_jac_x_xdot_u_z[%i]\n", i);  exit(1); }
    {% endif %}
    }

    // NLP constraints
    // bounds for stage 0
    ocp_nlp_constraints_model_set(nlp_config, nlp_dims, nlp_in, 0, "idxbx", idxbx0);
    ocp_nlp_constraints_model_set(nlp_config, nlp_dims, nlp_in, 0, "lbx", lbx0);
    ocp_nlp_constraints_model_set(nlp_config, nlp_dims, nlp_in, 0, "ubx", ubx0);

    ocp_nlp_constraints_model_set(nlp_config, nlp_dims, nlp_in, 0, "idxbu", idxbu);
    ocp_nlp_constraints_model_set(nlp_config, nlp_dims, nlp_in, 0, "lbu", lbu);
    ocp_nlp_constraints_model_set(nlp_config, nlp_dims, nlp_in, 0, "ubu", ubu);

    {%- if dims.nsbx > 0 %} 
    ocp_nlp_constraints_model_set(nlp_config, nlp_dims, nlp_in, 0, "idxsbx", idxsbx);
    ocp_nlp_constraints_model_set(nlp_config, nlp_dims, nlp_in, 0, "lsbx", lsbx);
    ocp_nlp_constraints_model_set(nlp_config, nlp_dims, nlp_in, 0, "usbx", usbx);
    {%- endif %}
    
    {%- if dims.nsbu > 0 %} 
    ocp_nlp_constraints_model_set(nlp_config, nlp_dims, nlp_in, 0, "idxsbu", idxsbu);
    ocp_nlp_constraints_model_set(nlp_config, nlp_dims, nlp_in, 0, "lsbu", lsbu);
    ocp_nlp_constraints_model_set(nlp_config, nlp_dims, nlp_in, 0, "usbu", usbu);
    {%- endif %}
    
    {% if constraints.constr_type == "BGH" and dims.nh > 0 %}
    ocp_nlp_constraints_model_set(nlp_config, nlp_dims, nlp_in, 0, "idxsh", idxsh);
    ocp_nlp_constraints_model_set(nlp_config, nlp_dims, nlp_in, 0, "lsh", lsh);
    ocp_nlp_constraints_model_set(nlp_config, nlp_dims, nlp_in, 0, "ush", ush);
    {%- endif %}
    {% if constraints.constr_type == "BGP" %}
    ocp_nlp_constraints_model_set(nlp_config, nlp_dims, nlp_in, 0, "idxsphi", idxsphi);
    ocp_nlp_constraints_model_set(nlp_config, nlp_dims, nlp_in, 0, "lsphi", lsphi);
    ocp_nlp_constraints_model_set(nlp_config, nlp_dims, nlp_in, 0, "usphi", usphi);
    {%- endif %}

    // bounds for intermediate stages
    for (int i = 1; i < N; ++i)
    {
        ocp_nlp_constraints_model_set(nlp_config, nlp_dims, nlp_in, i, "idxbx", idxbx);
        ocp_nlp_constraints_model_set(nlp_config, nlp_dims, nlp_in, i, "lbx", lbx);
        ocp_nlp_constraints_model_set(nlp_config, nlp_dims, nlp_in, i, "ubx", ubx);
        
        ocp_nlp_constraints_model_set(nlp_config, nlp_dims, nlp_in, i, "idxbu", idxbu);
        ocp_nlp_constraints_model_set(nlp_config, nlp_dims, nlp_in, i, "lbu", lbu);
        ocp_nlp_constraints_model_set(nlp_config, nlp_dims, nlp_in, i, "ubu", ubu);

        {%- if dims.nsbx > 0 %} 
        ocp_nlp_constraints_model_set(nlp_config, nlp_dims, nlp_in, i, "idxsbx", idxsbx);
        ocp_nlp_constraints_model_set(nlp_config, nlp_dims, nlp_in, i, "lsbx", lsbx);
        ocp_nlp_constraints_model_set(nlp_config, nlp_dims, nlp_in, i, "usbx", usbx);
        {%- endif %}
        
        {%- if dims.nsbu > 0 %} 
        ocp_nlp_constraints_model_set(nlp_config, nlp_dims, nlp_in, i, "idxsbu", idxsbu);
        ocp_nlp_constraints_model_set(nlp_config, nlp_dims, nlp_in, i, "lsbu", lsbu);
        ocp_nlp_constraints_model_set(nlp_config, nlp_dims, nlp_in, i, "usbu", usbu);
        {%- endif %}

        {% if constraints.constr_type == "BGH" and dims.nh > 0 %}
        ocp_nlp_constraints_model_set(nlp_config, nlp_dims, nlp_in, i, "idxsh", idxsh);
        ocp_nlp_constraints_model_set(nlp_config, nlp_dims, nlp_in, i, "lsh", lsh);
        ocp_nlp_constraints_model_set(nlp_config, nlp_dims, nlp_in, i, "ush", ush);
        {%- endif %}
        {% if constraints.constr_type == "BGP" %}
        ocp_nlp_constraints_model_set(nlp_config, nlp_dims, nlp_in, i, "idxsphi", idxsphi);
        ocp_nlp_constraints_model_set(nlp_config, nlp_dims, nlp_in, i, "lsphi", lsphi);
        ocp_nlp_constraints_model_set(nlp_config, nlp_dims, nlp_in, i, "usphi", usphi);
        {%- endif %}
    }
   
    {%- if dims.ng > 0 %} 
    // general constraints for stages 0 to N-1
    for (int i = 0; i < N; ++i)
    {
        ocp_nlp_constraints_model_set(nlp_config, nlp_dims, nlp_in, i, "D", D);
        ocp_nlp_constraints_model_set(nlp_config, nlp_dims, nlp_in, i, "C", C);
        ocp_nlp_constraints_model_set(nlp_config, nlp_dims, nlp_in, i, "lg", lg);
        ocp_nlp_constraints_model_set(nlp_config, nlp_dims, nlp_in, i, "ug", ug);
    }
    {%- endif %}
    
    {%- if dims.nbx_e > 0 %} 
    // bounds for last
    ocp_nlp_constraints_model_set(nlp_config, nlp_dims, nlp_in, N, "idxbx", idxbx_e);
    ocp_nlp_constraints_model_set(nlp_config, nlp_dims, nlp_in, N, "lbx", lbx_e);
    ocp_nlp_constraints_model_set(nlp_config, nlp_dims, nlp_in, N, "ubx", ubx_e);
    {%- endif %}

    {%- if dims.nsbx_e > 0 %} 
    ocp_nlp_constraints_model_set(nlp_config, nlp_dims, nlp_in, N, "idxsbx", idxsbx_e);
    ocp_nlp_constraints_model_set(nlp_config, nlp_dims, nlp_in, N, "lsbx", lsbx_e);
    ocp_nlp_constraints_model_set(nlp_config, nlp_dims, nlp_in, N, "usbx", usbx_e);
    {%- endif %}
    
    {% if constraints.constr_type == "BGH" and dims.nh > 0 %}
    ocp_nlp_constraints_model_set(nlp_config, nlp_dims, nlp_in, N, "idxsh", idxsh_e);
    ocp_nlp_constraints_model_set(nlp_config, nlp_dims, nlp_in, N, "lsh", lsh_e);
    ocp_nlp_constraints_model_set(nlp_config, nlp_dims, nlp_in, N, "ush", ush_e);
    {%- endif %}
    {% if constraints.constr_type == "BGP" %}
    ocp_nlp_constraints_model_set(nlp_config, nlp_dims, nlp_in, N, "idxsphi", idxsphi_e);
    ocp_nlp_constraints_model_set(nlp_config, nlp_dims, nlp_in, N, "lsphi", lsphi_e);
    ocp_nlp_constraints_model_set(nlp_config, nlp_dims, nlp_in, N, "usphi", usphi_e);
    {%- endif %}

    {%- if dims.ng_e > 0 %} 
    // general constraints for last stage
    ocp_nlp_constraints_model_set(nlp_config, nlp_dims, nlp_in, N, "C", C_e);
    ocp_nlp_constraints_model_set(nlp_config, nlp_dims, nlp_in, N, "lg", lg_e);
    ocp_nlp_constraints_model_set(nlp_config, nlp_dims, nlp_in, N, "ug", ug_e);
    {%- endif %}


    {%- if constraints.constr_type_e == "BGP" %}
    // // convex-composite constraints for stage N
    // ocp_nlp_constraints_model_set(nlp_config, nlp_dims, nlp_in, N, "nl_constr_r_fun_jac", &r_e_constraint);
    {%- endif %}

    {% if constraints.constr_type == "BGH" and dims.nh > 0 %}
    for (int i = 0; i < N; ++i)
    {
        // nonlinear constraints for stages 0 to N-1
        ocp_nlp_constraints_model_set(nlp_config, nlp_dims, nlp_in, i, "nl_constr_h_fun_jac", &h_constraint[i]);
        ocp_nlp_constraints_model_set(nlp_config, nlp_dims, nlp_in, i, "lh", lh);
        ocp_nlp_constraints_model_set(nlp_config, nlp_dims, nlp_in, i, "uh", uh);
    }
    {%- endif %}
    {% if constraints.constr_type == "BGP" %}
    for (int i = 0; i < N; ++i)
    {
        // convex-composite constraints for stages 0 to N-1
        // ocp_nlp_constraints_model_set(nlp_config, nlp_dims, nlp_in, i, "nl_constr_r_fun_jac", &r_constraint[i]);
        ocp_nlp_constraints_model_set(nlp_config, nlp_dims, nlp_in, i, "nl_constr_phi_o_r_fun_phi_jac_ux_z_phi_hess_r_jac_ux", &phi_constraint[i]);
        ocp_nlp_constraints_model_set(nlp_config, nlp_dims, nlp_in, i, "lphi", lphi);
        ocp_nlp_constraints_model_set(nlp_config, nlp_dims, nlp_in, i, "uphi", uphi);
    }
    {%- endif %}

    {% if constraints.constr_type_e == "BGH" and dims.nh_e > 0%}
    // nonlinear constraints for stage N
    ocp_nlp_constraints_model_set(nlp_config, nlp_dims, nlp_in, N, "nl_constr_h_fun_jac", &h_e_constraint);
    ocp_nlp_constraints_model_set(nlp_config, nlp_dims, nlp_in, N, "lh", lh_e);
    ocp_nlp_constraints_model_set(nlp_config, nlp_dims, nlp_in, N, "uh", uh_e);
    {% elif constraints.constr_type_e == "BGP" %}
    // convex-composite constraints for stage N
    // ocp_nlp_constraints_model_set(nlp_config, nlp_dims, nlp_in, N, "nl_constr_r_fun_jac", &r_e_constraint);
    ocp_nlp_constraints_model_set(nlp_config, nlp_dims, nlp_in, N, "nl_constr_phi_o_r_fun_phi_jac_ux_z_phi_hess_r_jac_ux", &phi_e_constraint);
    ocp_nlp_constraints_model_set(nlp_config, nlp_dims, nlp_in, N, "lphi", lphi);
    ocp_nlp_constraints_model_set(nlp_config, nlp_dims, nlp_in, N, "uphi", uphi);
    {%- endif %}

    nlp_opts = ocp_nlp_solver_opts_create(nlp_config, nlp_dims);

    // setting nlp_solver options
    {%- if dims.nz > 0 %}
    bool output_z_val = true; 
    bool sens_algebraic_val = true; 

    for (int i = 0; i < N; i++)
        ocp_nlp_solver_opts_set_at_stage(nlp_config, nlp_opts, i, "dynamics_output_z", &output_z_val);
    for (int i = 0; i < N; i++)
        ocp_nlp_solver_opts_set_at_stage(nlp_config, nlp_opts, i, "dynamics_sens_algebraic", &sens_algebraic_val);
    {%- endif -%}

    {%- if solver_options.sim_method_num_steps %}
    int num_steps_val = {{ solver_options.sim_method_num_steps }}; 
    for (int i = 0; i < N; i++)
        ocp_nlp_solver_opts_set_at_stage(nlp_config, nlp_opts, i, "dynamics_num_steps", &num_steps_val);
    {%- endif -%}

    {%- if solver_options.sim_method_num_stages %}
    int ns_val = {{ solver_options.sim_method_num_stages }}; 
    for (int i = 0; i < N; i++)
        ocp_nlp_solver_opts_set_at_stage(nlp_config, nlp_opts, i, "dynamics_num_stages", &ns_val);
    {%- endif -%}

    {%- if solver_options.nlp_solver_step_length %}
    double nlp_solver_step_length = {{ solver_options.nlp_solver_step_length }};
    ocp_nlp_solver_opts_set(nlp_config, nlp_opts, "step_length", &nlp_solver_step_length);
    {%- endif -%}

    {%- if solver_options.qp_solver_tol_stat %}
    double qp_solver_tol_stat = {{ solver_options.qp_solver_tol_stat }};
    ocp_nlp_solver_opts_set(nlp_config, nlp_opts, "qp_tol_stat", &qp_solver_tol_stat);
    {%- endif -%}

    {%- if solver_options.qp_solver_tol_eq %}
    double qp_solver_tol_eq = {{ solver_options.qp_solver_tol_eq }};
    ocp_nlp_solver_opts_set(nlp_config, nlp_opts, "qp_tol_eq", &qp_solver_tol_eq);
    {%- endif -%}

    {%- if solver_options.qp_solver_tol_ineq %}
    double qp_solver_tol_ineq = {{ solver_options.qp_solver_tol_ineq }};
    ocp_nlp_solver_opts_set(nlp_config, nlp_opts, "qp_tol_ineq", &qp_solver_tol_ineq);
    {%- endif -%}

    {%- if solver_options.qp_solver_tol_comp %}
    double qp_solver_tol_comp = {{ solver_options.qp_solver_tol_comp }};
    ocp_nlp_solver_opts_set(nlp_config, nlp_opts, "qp_tol_comp", &qp_solver_tol_comp);
    {%- endif -%}


    {% if solver_options.nlp_solver_type == "SQP" -%}
    // set SQP specific options
    {%- if solver_options.nlp_solver_tol_stat %}
    double nlp_solver_tol_stat = {{ solver_options.nlp_solver_tol_stat }};
    ocp_nlp_solver_opts_set(nlp_config, nlp_opts, "nlp_solver_tol_stat", &nlp_solver_tol_stat);
    {%- endif -%}

    {%- if solver_options.nlp_solver_tol_eq %}
    double nlp_solver_tol_eq = {{ solver_options.nlp_solver_tol_eq }};
    ocp_nlp_solver_opts_set(nlp_config, nlp_opts, "nlp_solver_tol_eq", &nlp_solver_tol_eq);
    {%- endif -%}

    {%- if solver_options.nlp_solver_tol_ineq %}
    double nlp_solver_tol_ineq = {{ solver_options.nlp_solver_tol_ineq }};
    ocp_nlp_solver_opts_set(nlp_config, nlp_opts, "nlp_solver_tol_ineq", &nlp_solver_tol_ineq);
    {%- endif -%}

    {%- if solver_options.nlp_solver_tol_comp %}
    double nlp_solver_tol_comp = {{ solver_options.nlp_solver_tol_comp }};
    ocp_nlp_solver_opts_set(nlp_config, nlp_opts, "nlp_solver_tol_comp", &nlp_solver_tol_comp);
    {%- endif -%}

    {%- if solver_options.nlp_solver_max_iter %}
    int nlp_solver_max_iter = {{ solver_options.nlp_solver_max_iter }};
    ocp_nlp_solver_opts_set(nlp_config, nlp_opts, "nlp_solver_max_iter", &nlp_solver_max_iter);
    {%- endif -%}

    {%- endif %}
    {%- if solver_options.hessian_approx == "EXACT" -%}
    for (int i = 0; i < N; ++i)
    {
        int num_steps = 5;
        bool sens_hess = true;
        bool sens_adj = true;

        ocp_nlp_solver_opts_set_at_stage(nlp_config, nlp_opts, i, "dynamics_num_steps", &num_steps);
        ocp_nlp_solver_opts_set_at_stage(nlp_config, nlp_opts, i, "dynamics_sens_hess", &sens_hess);
        ocp_nlp_solver_opts_set_at_stage(nlp_config, nlp_opts, i, "dynamics_sens_adj", &sens_adj);
    }
    {%- endif %}

    nlp_out = ocp_nlp_out_create(nlp_config, nlp_dims);

    // initialize primal solution
    double x0[{{ dims.nx }}];
    {% for item in constraints.x0 %}
    x0[{{ loop.index0 }}] = {{ item }};
    {%- endfor %}

    double u0[NU];
    {% for i in range(end=dims.nu) %}
    u0[{{ i }}] = 0.0;
    {%- endfor %}

    for (int i = 0; i < N; ++i)
    {
        // x0
        ocp_nlp_out_set(nlp_config, nlp_dims, nlp_out, i, "x", x0);
        // u0
        ocp_nlp_out_set(nlp_config, nlp_dims, nlp_out, i, "u", u0);
    }
    ocp_nlp_out_set(nlp_config, nlp_dims, nlp_out, N, "x", x0);
    
    nlp_solver = ocp_nlp_solver_create(nlp_config, nlp_dims, nlp_opts);

    {% if dims.np > 0 %}
    // initialize parameters to nominal value
    double p[{{ dims.np }}];
    {% for i in range(end=dims.np) %}
    p[{{ i }}] = {{ constraints.p[i] }};
    {%- endfor %}
    {% if solver_options.integrator_type == "IRK" %}
    for (int ii = 0; ii < N; ii++)
    {
        impl_dae_fun[ii].set_param(impl_dae_fun+ii, p);
        impl_dae_fun_jac_x_xdot_z[ii].set_param(impl_dae_fun_jac_x_xdot_z+ii, p);
        impl_dae_jac_x_xdot_u_z[ii].set_param(impl_dae_jac_x_xdot_u_z+ii, p);
    }
    {% elif solver_options.integrator_type == "ERK" %}
    for (int ii = 0; ii < N; ii++)
    {
        forw_vde_casadi[ii].set_param(forw_vde_casadi+ii, p);
    }
    {% endif %}
    for (int ii = 0; ii < N; ++ii) {
        {%- if constraints.constr_type == "BGP" %}
        // r_constraint[ii].set_param(r_constraint+ii, p);
        phi_constraint[ii].set_param(phi_constraint+ii, p);
        {% endif %}
        {%- if dims.nh > 0 %}
        h_constraint[ii].set_param(h_constraint+ii, p);
        {% endif %}
    }
    {%- if constraints.constr_type_e == "BGP" %}
    // r_e_constraint.set_param(&r_e_constraint, p);
    phi_e_constraint.set_param(&phi_e_constraint, p);
    {% endif %}
    {%- if dims.nh_e > 0 %}
    h_e_constraint.set_param(&h_e_constraint, p);
    {%- endif %}
    {% endif %}{# if dims.np #}

    return status;
}


int acados_update_params(int stage, double *p, int np) {
    int solver_status = 0;
    int casadi_np = 0;
    {% if dims.np > 0 %}
    if (stage < {{ dims.N }})
    {
        {%- if solver_options.integrator_type == "IRK" %}
        casadi_np = (impl_dae_fun+stage)->np;
        if (casadi_np != np) {
            printf("acados_update_params: trying to set %i parameters "
                "in impl_dae_fun which only has %i. Exiting.\n", np, casadi_np);
            exit(1);
        }
        impl_dae_fun[stage].set_param(impl_dae_fun+stage, p);
        casadi_np = (impl_dae_fun_jac_x_xdot_z+stage)->np;
        if (casadi_np != np) {
            printf("acados_update_params: trying to set %i parameters " 
                "in impl_dae_fun_jac_x_xdot_z which only has %i. Exiting.\n", np, casadi_np);
            exit(1);
        }
        impl_dae_fun_jac_x_xdot_z[stage].set_param(impl_dae_fun_jac_x_xdot_z+stage, p);
        casadi_np = (impl_dae_jac_x_xdot_u_z+stage)->np;
        if (casadi_np != np) {
            printf("acados_update_params: trying to set %i parameters " 
                "in impl_dae_jac_x_xdot_u_z which only has %i. Exiting.\n", np, casadi_np);
            exit(1);
        }
        impl_dae_jac_x_xdot_u_z[stage].set_param(impl_dae_jac_x_xdot_u_z+stage, p);
        {% else %}
        casadi_np = (forw_vde_casadi+stage)->np;
        if (casadi_np != np) {
            printf("acados_update_params: trying to set %i parameters "
                "in forw_vde_casad which only has %i. Exiting.\n", np, casadi_np);
            exit(1);
        }
        forw_vde_casadi[stage].set_param(forw_vde_casadi+stage, p);
        {%- endif %}
        {% if constraints.constr_type == "BGP" %}
        // casadi_np = (r_constraint+stage)->np;
        // if (casadi_np != np) {
        //     printf("acados_update_params: trying to set %i parameters " 
        //         "in r_constraint which only has %i. Exiting.\n", np, casadi_np);
        //     exit(1);
        // }
        // r_constraint[stage].set_param(r_constraint+stage, p);
        casadi_np = (phi_constraint+stage)->np;
        if (casadi_np != np) {
            printf("acados_update_params: trying to set %i parameters " 
                "in phi_constraint which only has %i. Exiting.\n", np, casadi_np);
            exit(1);
        }
        phi_constraint[stage].set_param(phi_constraint+stage, p);
        {% endif %}
        {% if constraints.constr_type == "BGH" and dims.nh > 0 %}
        casadi_np = (h_constraint+stage)->np;
        if (casadi_np != np) {
            printf("acados_update_params: trying to set %i parameters "
                "in h_constraint which only has %i. Exiting.\n", np, casadi_np);
            exit(1);
        }
        h_constraint[stage].set_param(h_constraint+stage, p);
        {% endif %}
    }
    else
    {
    {% if constraints.constr_type_e == "BGP" %}
    // casadi_np = (&r_e_constraint)->np;
    // if (casadi_np != np) {
    //     printf("acados_update_params: trying to set %i parameters "
    //         "in r_e_constraint which only has %i. Exiting.\n", np, casadi_np);
    //     exit(1);
    // }
    // r_e_constraint.set_param(&r_e_constraint, p);
    casadi_np = (&phi_e_constraint)->np;
    if (casadi_np != np) {
        printf("acados_update_params: trying to set %i parameters " 
            "in phi_e_constraint which only has %i. Exiting.\n", np, casadi_np);
        exit(1);
    }
    phi_e_constraint.set_param(&phi_e_constraint, p);
    {% endif %}
    {% if constraints.constr_type_e == "BGH" and dims.nh_e > 0 %}
    casadi_np = (&h_e_constraint)->np;
    if (casadi_np != np) {
        printf("acados_update_params: trying to set %i parameters " 
            "in h_e_constraint which only has %i. Exiting.\n", np, casadi_np);
        exit(1);
    }
    h_e_constraint.set_param(&h_e_constraint, p);
    {% endif %}
    }
    {% endif %}{# if dims.np #}

    return solver_status;
}



int acados_solve() {

    // solve NLP 
    int solver_status = ocp_nlp_solve(nlp_solver, nlp_in, nlp_out);

    return solver_status;
}


int acados_free() {

    // free memory
    ocp_nlp_solver_opts_destroy(nlp_opts);
    ocp_nlp_in_destroy(nlp_in);
    ocp_nlp_out_destroy(nlp_out);
    ocp_nlp_solver_destroy(nlp_solver);
    ocp_nlp_dims_destroy(nlp_dims);
    ocp_nlp_config_destroy(nlp_config);
    ocp_nlp_plan_destroy(nlp_solver_plan);

    // free external function 
    {% if solver_options.integrator_type == "IRK" %}
    for (int i = 0; i < {{ dims.N }}; i++) {
        external_function_param_casadi_free(&impl_dae_fun[i]);
        external_function_param_casadi_free(&impl_dae_fun_jac_x_xdot_z[i]);
        external_function_param_casadi_free(&impl_dae_jac_x_xdot_u_z[i]);
    }
    {% else %}
    for (int i = 0; i < {{ dims.N }}; i++)
    {
        external_function_param_casadi_free(&forw_vde_casadi[i]);
    {% if solver_options.hessian_approx == "EXACT" %}
        external_function_param_casadi_free(&hess_vde_casadi[i]);
    {% endif %}
    }
    {% endif %}
    
    return 0;
}

ocp_nlp_in * acados_get_nlp_in() { return  nlp_in; }
ocp_nlp_out * acados_get_nlp_out() { return  nlp_out; }
ocp_nlp_solver * acados_get_nlp_solver() { return  nlp_solver; }
ocp_nlp_config * acados_get_nlp_config() { return  nlp_config; }
void * acados_get_nlp_opts() { return  nlp_opts; }
ocp_nlp_dims * acados_get_nlp_dims() { return  nlp_dims; }<|MERGE_RESOLUTION|>--- conflicted
+++ resolved
@@ -612,18 +612,6 @@
 
     // for initial state
     nbx[0]   = NX_;
-<<<<<<< HEAD
-=======
-    nbu[0]   = NBU_;
-    nb[0]    = NX_ + NBU_;
-
-    nbx[N]   = NBXN_;
-    nsbx[N]  = NSBXN_;
-    nsbu[N]  = 0;
-    nsh[N]   = NSHN_;
-    nsphi[N] = NSPHIN_;
-    ns[N]    = NSN_;
->>>>>>> 4ae0f68b
 
     // terminal - common
     nu[N]   = 0;
