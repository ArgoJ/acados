/*
 * Copyright 2019 Gianluca Frison, Dimitris Kouzoupis, Robin Verschueren,
 * Andrea Zanelli, Niels van Duijkeren, Jonathan Frey, Tommaso Sartor,
 * Branimir Novoselnik, Rien Quirynen, Rezart Qelibari, Dang Doan,
 * Jonas Koenemann, Yutao Chen, Tobias Schöls, Jonas Schlagenhauf, Moritz Diehl
 *
 * This file is part of acados.
 *
 * The 2-Clause BSD License
 *
 * Redistribution and use in source and binary forms, with or without
 * modification, are permitted provided that the following conditions are met:
 *
 * 1. Redistributions of source code must retain the above copyright notice,
 * this list of conditions and the following disclaimer.
 *
 * 2. Redistributions in binary form must reproduce the above copyright notice,
 * this list of conditions and the following disclaimer in the documentation
 * and/or other materials provided with the distribution.
 *
 * THIS SOFTWARE IS PROVIDED BY THE COPYRIGHT HOLDERS AND CONTRIBUTORS "AS IS"
 * AND ANY EXPRESS OR IMPLIED WARRANTIES, INCLUDING, BUT NOT LIMITED TO, THE
 * IMPLIED WARRANTIES OF MERCHANTABILITY AND FITNESS FOR A PARTICULAR PURPOSE
 * ARE DISCLAIMED. IN NO EVENT SHALL THE COPYRIGHT HOLDER OR CONTRIBUTORS BE
 * LIABLE FOR ANY DIRECT, INDIRECT, INCIDENTAL, SPECIAL, EXEMPLARY, OR
 * CONSEQUENTIAL DAMAGES (INCLUDING, BUT NOT LIMITED TO, PROCUREMENT OF
 * SUBSTITUTE GOODS OR SERVICES; LOSS OF USE, DATA, OR PROFITS; OR BUSINESS
 * INTERRUPTION) HOWEVER CAUSED AND ON ANY THEORY OF LIABILITY, WHETHER IN
 * CONTRACT, STRICT LIABILITY, OR TORT (INCLUDING NEGLIGENCE OR OTHERWISE)
 * ARISING IN ANY WAY OUT OF THE USE OF THIS SOFTWARE, EVEN IF ADVISED OF THE
 * POSSIBILITY OF SUCH DAMAGE.;
 */

#ifndef ACADOS_SOLVER_{{ model.name }}_H_
#define ACADOS_SOLVER_{{ model.name }}_H_

#include "acados_c/ocp_nlp_interface.h"
#include "acados_c/external_function_interface.h"

#ifdef __cplusplus
extern "C" {
#endif

int acados_create();
<<<<<<< HEAD
int acados_update_param(int stage, double *value, int np);
int acados_solve(int phase);
=======
int acados_update_params(int stage, double *value, int np);
int acados_solve();
>>>>>>> acc48e07
int acados_free();

ocp_nlp_in * acados_get_nlp_in();
ocp_nlp_out * acados_get_nlp_out();
ocp_nlp_solver * acados_get_nlp_solver();
ocp_nlp_config * acados_get_nlp_config();
void * acados_get_nlp_opts();
ocp_nlp_dims * acados_get_nlp_dims();
ocp_nlp_plan * acados_get_nlp_plan();

#ifdef __cplusplus
} /* extern "C" */
#endif

// ** global data **
// acados objects
extern ocp_nlp_in * nlp_in;
extern ocp_nlp_out * nlp_out;
extern ocp_nlp_solver * nlp_solver;
extern void * nlp_opts;
extern ocp_nlp_plan * nlp_solver_plan;
extern ocp_nlp_config * nlp_config;
extern ocp_nlp_dims * nlp_dims;

// external functions
{% if solver_options.integrator_type == "ERK" %}
extern external_function_param_casadi * forw_vde_casadi;
{% if solver_options.hessian_approx == "EXACT" %}
extern external_function_param_casadi * hess_vde_casadi;
{%- endif %}
{% elif solver_options.integrator_type == "IRK" %}
extern external_function_param_casadi * impl_dae_fun;
extern external_function_param_casadi * impl_dae_fun_jac_x_xdot_z;
extern external_function_param_casadi * impl_dae_jac_x_xdot_u_z;
{%- endif %}

{%- if constraints.constr_type == "BGP" %}
extern external_function_param_casadi * phi_constraint;
// extern external_function_param_casadi * r_constraint;
{% elif constraints.constr_type == "BGH" and dims.nh > 0 %}
extern external_function_param_casadi * h_constraint;
{% endif %}

{% if constraints.constr_type_e == "BGP" %}
extern external_function_param_casadi phi_e_constraint;
// extern external_function_param_casadi r_e_constraint;
{% elif constraints.constr_type_e == "BGH" and dims.nh_e > 0 %}
extern external_function_param_casadi h_e_constraint;
{%- endif %}

{% if cost.cost_type == "NONLINEAR_LS" %}
extern external_function_param_casadi * r_cost;
{% endif %}
{% if cost.cost_type_e == "NONLINEAR_LS" %}
extern external_function_param_casadi r_e_cost;
{%- endif %}


#endif  // ACADOS_SOLVER_{{ model.name }}_H_<|MERGE_RESOLUTION|>--- conflicted
+++ resolved
@@ -42,13 +42,8 @@
 #endif
 
 int acados_create();
-<<<<<<< HEAD
-int acados_update_param(int stage, double *value, int np);
+int acados_update_params(int stage, double *value, int np);
 int acados_solve(int phase);
-=======
-int acados_update_params(int stage, double *value, int np);
-int acados_solve();
->>>>>>> acc48e07
 int acados_free();
 
 ocp_nlp_in * acados_get_nlp_in();
