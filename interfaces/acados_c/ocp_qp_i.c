/*
 *    This file is part of acados.
 *
 *    acados is free software; you can redistribute it and/or
 *    modify it under the terms of the GNU Lesser General Public
 *    License as published by the Free Software Foundation; either
 *    version 3 of the License, or (at your option) any later version.
 *
 *    acados is distributed in the hope that it will be useful,
 *    but WITHOUT ANY WARRANTY; without even the implied warranty of
 *    MERCHANTABILITY or FITNESS FOR A PARTICULAR PURPOSE.  See the GNU
 *    Lesser General Public License for more details.
 *
 *    You should have received a copy of the GNU Lesser General Public
 *    License along with acados; if not, write to the Free Software Foundation,
 *    Inc., 51 Franklin Street, Fifth Floor, Boston, MA  02110-1301  USA
 *
 */

#include "acados_c/ocp_qp.h"

//external
#include <stdlib.h>
#include <assert.h>
#include <string.h>
//acados_c
#include "acados_c/ocp_qp/ocp_qp_full_condensing_solver.h"
#include "acados_c/ocp_qp/ocp_qp_sparse_solver.h"
#include "acados_c/dense_qp/dense_qp_hpipm.h"
#ifdef ACADOS_WITH_QORE
#include "acados_c/dense_qp/dense_qp_qore.h"
#endif
#ifdef ACADOS_WITH_QPOASES
#include "acados_c/dense_qp/dense_qp_qpoases.h"
#endif
#include "acados_c/ocp_qp/ocp_qp_hpipm.h"
#ifdef ACADOS_WITH_HPMPC
#include "acados_c/ocp_qp/ocp_qp_hpmpc.h"
#endif
#ifdef ACADOS_WITH_QPDUNES
#include "acados_c/ocp_qp/ocp_qp_qpdunes.h"
#endif

// #include <acados/ocp_qp/ocp_qp_hpmpc.h>
// #include <acados/ocp_qp/ocp_qp_ooqp.h>



void ocp_qp_copy_dims(ocp_qp_dims *dest, ocp_qp_dims *src)
{
    dest->N = src->N;
    dest->memsize = src->memsize;

    for (int ii = 0; ii < src->N+1; ii++)
    {
        dest->nx[ii] = src->nx[ii];
        dest->nu[ii] = src->nu[ii];
        dest->nb[ii] = src->nb[ii];
        dest->ng[ii] = src->ng[ii];
        dest->ns[ii] = src->ns[ii];
        dest->nbu[ii] = src->nbu[ii];
        dest->nbx[ii] = src->nbx[ii];
    }
}



ocp_qp_dims *create_ocp_qp_dims(int N)
{
    int bytes = ocp_qp_dims_calculate_size(N);

    void *ptr = calloc(1, bytes);

    ocp_qp_dims *dims = assign_ocp_qp_dims(N, ptr);
    dims->N = N;

    return dims;
}



ocp_qp_in *create_ocp_qp_in(ocp_qp_dims *dims)
{
    int bytes = ocp_qp_in_calculate_size(dims);

    void *ptr = calloc(1, bytes);

    ocp_qp_in *in = assign_ocp_qp_in(dims, ptr);

    return in;
}



ocp_qp_out *create_ocp_qp_out(ocp_qp_dims *dims)
{
    int bytes = ocp_qp_out_calculate_size(dims);

    void *ptr = calloc(1, bytes);

    ocp_qp_out *out = assign_ocp_qp_out(dims, ptr);

    return out;
}



int ocp_qp_calculate_args_size(ocp_qp_solver_plan *plan, ocp_qp_dims *dims)
{
    ocp_qp_xcond_solver_config fcn_ptrs;

    module_fcn_ptrs submodule_fcn_ptrs;

    fcn_ptrs.qp_solver = &submodule_fcn_ptrs;

    int status = set_ocp_qp_xcond_solver_fcn_ptrs(plan, &fcn_ptrs);
    int size = -1;

    if (status == ACADOS_SUCCESS)
    {
        size = fcn_ptrs.opts_calculate_size(dims, fcn_ptrs.qp_solver);
    }
    else
    {
        printf("\n\nSpecified solver interface not compiled with acados!\n\n");
        exit(1);
    }
    return size;
}



void *ocp_qp_assign_args(ocp_qp_solver_plan *plan, ocp_qp_dims *dims, void *raw_memory)
{
    ocp_qp_xcond_solver_config fcn_ptrs;

    module_fcn_ptrs submodule_fcn_ptrs;

    fcn_ptrs.qp_solver = &submodule_fcn_ptrs;

    set_ocp_qp_xcond_solver_fcn_ptrs(plan, &fcn_ptrs);

    void *args = fcn_ptrs.opts_assign(dims, fcn_ptrs.qp_solver, raw_memory);

    fcn_ptrs.opts_initialize_default(args);

    return args;
}



void *ocp_qp_create_args(ocp_qp_solver_plan *plan, ocp_qp_dims *dims)
{
    int bytes = ocp_qp_calculate_args_size(plan, dims);

    void *ptr = calloc(1, bytes);

    void *args = ocp_qp_assign_args(plan, dims, ptr);

    return args;
}



void *ocp_qp_copy_args(ocp_qp_solver_plan *plan, ocp_qp_dims *dims, void *raw_memory, void *source)
{
    ocp_qp_solver_t solver_name = plan->qp_solver;

    void *args;

    // TODO(nielsvd): get rid of two stage args copy.
    if (solver_name < FULL_CONDENSING_HPIPM)
    {
        args = ocp_qp_sparse_solver_copy_args(dims, raw_memory, source);
    }
    else
    {
        args = ocp_qp_full_condensing_solver_copy_args(dims, raw_memory, source);
    }

    switch (solver_name) {
        case PARTIAL_CONDENSING_HPIPM:
            ocp_qp_hpipm_copy_args(dims, ((ocp_qp_sparse_solver_args *)args)->solver_args, ((ocp_qp_sparse_solver_args *)source)->solver_args);
            break;
        case PARTIAL_CONDENSING_HPMPC:
            #ifdef ACADOS_WITH_HPMPC
            ocp_qp_hpmpc_copy_args(dims, ((ocp_qp_sparse_solver_args *)args)->solver_args, ((ocp_qp_sparse_solver_args *)source)->solver_args);
            #endif
            break;
        case PARTIAL_CONDENSING_OOQP:
            // ocp_qp_ooqp_copy_args(dims, ((ocp_qp_sparse_solver_args *)args)->solver_args, ((ocp_qp_sparse_solver_args *)source)->solver_args);
            break;
        case PARTIAL_CONDENSING_QPDUNES:
            #ifdef ACADOS_WITH_QPDUNES
            ocp_qp_qpdunes_copy_args(dims, ((ocp_qp_sparse_solver_args *)args)->solver_args, ((ocp_qp_sparse_solver_args *)source)->solver_args);
            #endif
            break;
        case FULL_CONDENSING_HPIPM:
            dense_qp_hpipm_copy_args((dense_qp_dims *)dims, ((ocp_qp_full_condensing_solver_args *)args)->solver_args, ((ocp_qp_full_condensing_solver_args *)source)->solver_args);
            break;
        case FULL_CONDENSING_QPOASES:
            #ifdef ACADOS_WITH_QPOASES
            dense_qp_qpoases_copy_args((dense_qp_dims *)dims, ((ocp_qp_full_condensing_solver_args *)args)->solver_args, ((ocp_qp_full_condensing_solver_args *)source)->solver_args);
            #endif
            break;
        case FULL_CONDENSING_QORE:
            #ifdef ACADOS_WITH_QORE
            dense_qp_qore_copy_args((dense_qp_dims *)dims, ((ocp_qp_full_condensing_solver_args *)args)->solver_args, ((ocp_qp_full_condensing_solver_args *)source)->solver_args);
            #endif
            break;
    }

    return args;
}



int ocp_qp_calculate_size(ocp_qp_solver_plan *plan, ocp_qp_dims *dims, void *args_)
{
    ocp_qp_xcond_solver_config fcn_ptrs;

    module_fcn_ptrs submodule_fcn_ptrs;

    fcn_ptrs.qp_solver = &submodule_fcn_ptrs;

    set_ocp_qp_xcond_solver_fcn_ptrs(plan, &fcn_ptrs);

    int bytes;

    bytes = sizeof(ocp_qp_solver);

    bytes += sizeof(ocp_qp_xcond_solver_config);

    bytes += sizeof(module_fcn_ptrs);

    bytes += ocp_qp_dims_calculate_size(dims->N);

    bytes += fcn_ptrs.opts_calculate_size(dims, &submodule_fcn_ptrs);

    bytes += fcn_ptrs.memory_calculate_size(dims, args_);

    bytes += fcn_ptrs.workspace_calculate_size(dims, args_);

    return bytes;
}



ocp_qp_solver *ocp_qp_assign(ocp_qp_solver_plan *plan, ocp_qp_dims *dims, void *args_, void *raw_memory)
{
    char *c_ptr = (char *) raw_memory;

    ocp_qp_solver *solver = (ocp_qp_solver *) c_ptr;
    c_ptr += sizeof(ocp_qp_solver);

    solver->fcn_ptrs = (ocp_qp_xcond_solver_config *) c_ptr;
    c_ptr += sizeof(ocp_qp_xcond_solver_config);
    solver->fcn_ptrs->qp_solver = (void *) c_ptr;
    c_ptr += sizeof(module_fcn_ptrs);
    set_ocp_qp_xcond_solver_fcn_ptrs(plan, solver->fcn_ptrs);

    solver->dims = assign_ocp_qp_dims(dims->N, c_ptr);
    c_ptr += ocp_qp_dims_calculate_size(dims->N);
    ocp_qp_copy_dims(solver->dims, dims);

    solver->args = ocp_qp_copy_args(plan, dims, c_ptr, args_);
    c_ptr += ocp_qp_calculate_args_size(plan, dims);

    solver->mem = solver->fcn_ptrs->memory_assign(dims, args_, c_ptr);
    c_ptr += solver->fcn_ptrs->memory_calculate_size(dims, args_);

    solver->work = (void *) c_ptr;
    c_ptr += solver->fcn_ptrs->workspace_calculate_size(dims, args_);

    assert((char*)raw_memory + ocp_qp_calculate_size(plan, dims, args_) == c_ptr);

    return solver;
}



ocp_qp_solver *ocp_qp_create(ocp_qp_solver_plan *plan, ocp_qp_dims *dims, void *args_)
{
    int bytes = ocp_qp_calculate_size(plan, dims, args_);

    void *ptr = calloc(1, bytes);

    ocp_qp_solver *solver = ocp_qp_assign(plan, dims, args_, ptr);

    return solver;
}



int ocp_qp_solve(ocp_qp_solver *solver, ocp_qp_in *qp_in, ocp_qp_out *qp_out)
{
    return solver->fcn_ptrs->fun(qp_in, qp_out, solver->args, solver->mem, solver->work);
}



int set_qp_solver_fcn_ptrs(ocp_qp_solver_plan *plan, module_fcn_ptrs *fcn_ptrs)
{
    int return_value = ACADOS_SUCCESS;

    ocp_qp_solver_t solver_name = plan->qp_solver;

    switch (solver_name) {
        case PARTIAL_CONDENSING_HPIPM:
			ocp_qp_hpipm_config_initialize_default(fcn_ptrs);
            break;
        case PARTIAL_CONDENSING_HPMPC:
            #ifdef ACADOS_WITH_HPMPC
			ocp_qp_hpmpc_config_initialize_default(fcn_ptrs);
            #else
            return_value = ACADOS_FAILURE;
            #endif
            break;
        case PARTIAL_CONDENSING_OOQP:
            return_value = ACADOS_FAILURE;
            break;
        case PARTIAL_CONDENSING_QPDUNES:
            #ifdef ACADOS_WITH_QPDUNES
			ocp_qp_qpdunes_config_initialize_default(fcn_ptrs);
            #else
            return_value = ACADOS_FAILURE;
            #endif
            break;
        case FULL_CONDENSING_HPIPM:
			dense_qp_hpipm_config_initialize_default(fcn_ptrs);
            break;
        case FULL_CONDENSING_QPOASES:
<<<<<<< HEAD
            #ifdef ACADOS_WITH_QPOASES
            ((dense_qp_solver_fcn_ptrs *) fcn_ptrs)->calculate_args_size =
                &dense_qp_qpoases_calculate_args_size;
            ((dense_qp_solver_fcn_ptrs *) fcn_ptrs)->assign_args =
                &dense_qp_qpoases_assign_args;
            ((dense_qp_solver_fcn_ptrs *) fcn_ptrs)->initialize_default_args =
                &dense_qp_qpoases_initialize_default_args;
            ((dense_qp_solver_fcn_ptrs *) fcn_ptrs)->calculate_memory_size =
                &dense_qp_qpoases_calculate_memory_size;
            ((dense_qp_solver_fcn_ptrs *) fcn_ptrs)->assign_memory =
                &dense_qp_qpoases_assign_memory;
            ((dense_qp_solver_fcn_ptrs *) fcn_ptrs)->calculate_workspace_size =
                &dense_qp_qpoases_calculate_workspace_size;
            ((dense_qp_solver_fcn_ptrs *) fcn_ptrs)->fun = &dense_qp_qpoases;
            #endif
=======
			dense_qp_qpoases_config_initialize_default(fcn_ptrs);
>>>>>>> 6f910ccc
            break;
        case FULL_CONDENSING_QORE:
            #ifdef ACADOS_WITH_QORE
			dense_qp_qore_config_initialize_default(fcn_ptrs);
            #else
            return_value = ACADOS_FAILURE;
            #endif
            break;
        default:
            return_value = ACADOS_FAILURE;
    }
    return return_value;
}



int set_ocp_qp_xcond_solver_fcn_ptrs(ocp_qp_solver_plan *plan, ocp_qp_xcond_solver_config *fcn_ptrs)
{
    ocp_qp_solver_t solver_name = plan->qp_solver;

    if (solver_name < FULL_CONDENSING_HPIPM) // part cond + ocp_qp
    {
        fcn_ptrs->opts_calculate_size =
            &ocp_qp_sparse_solver_calculate_args_size;
        fcn_ptrs->opts_assign =
            &ocp_qp_sparse_solver_assign_args;
        fcn_ptrs->opts_initialize_default =
            &ocp_qp_sparse_solver_initialize_default_args;
        fcn_ptrs->memory_calculate_size =
            &ocp_qp_sparse_solver_calculate_memory_size;
        fcn_ptrs->memory_assign =
            &ocp_qp_sparse_solver_assign_memory;
        fcn_ptrs->workspace_calculate_size =
            &ocp_qp_sparse_solver_calculate_workspace_size;
        fcn_ptrs->fun =
            &ocp_qp_sparse_solver;
    }
    else // full cond + dense_qp
    {
        fcn_ptrs->opts_calculate_size =
            &ocp_qp_full_condensing_solver_calculate_args_size;
        fcn_ptrs->opts_assign =
            &ocp_qp_full_condensing_solver_assign_args;
        fcn_ptrs->opts_initialize_default =
            &ocp_qp_full_condensing_solver_initialize_default_args;
        fcn_ptrs->memory_calculate_size =
            &ocp_qp_full_condensing_solver_calculate_memory_size;
        fcn_ptrs->memory_assign =
            &ocp_qp_full_condensing_solver_assign_memory;
        fcn_ptrs->workspace_calculate_size =
            &ocp_qp_full_condensing_solver_calculate_workspace_size;
        fcn_ptrs->fun =
            &ocp_qp_full_condensing_solver;
    }

    int return_value = set_qp_solver_fcn_ptrs(plan, (module_fcn_ptrs *) fcn_ptrs->qp_solver);

    return return_value;
}<|MERGE_RESOLUTION|>--- conflicted
+++ resolved
@@ -330,25 +330,9 @@
 			dense_qp_hpipm_config_initialize_default(fcn_ptrs);
             break;
         case FULL_CONDENSING_QPOASES:
-<<<<<<< HEAD
             #ifdef ACADOS_WITH_QPOASES
-            ((dense_qp_solver_fcn_ptrs *) fcn_ptrs)->calculate_args_size =
-                &dense_qp_qpoases_calculate_args_size;
-            ((dense_qp_solver_fcn_ptrs *) fcn_ptrs)->assign_args =
-                &dense_qp_qpoases_assign_args;
-            ((dense_qp_solver_fcn_ptrs *) fcn_ptrs)->initialize_default_args =
-                &dense_qp_qpoases_initialize_default_args;
-            ((dense_qp_solver_fcn_ptrs *) fcn_ptrs)->calculate_memory_size =
-                &dense_qp_qpoases_calculate_memory_size;
-            ((dense_qp_solver_fcn_ptrs *) fcn_ptrs)->assign_memory =
-                &dense_qp_qpoases_assign_memory;
-            ((dense_qp_solver_fcn_ptrs *) fcn_ptrs)->calculate_workspace_size =
-                &dense_qp_qpoases_calculate_workspace_size;
-            ((dense_qp_solver_fcn_ptrs *) fcn_ptrs)->fun = &dense_qp_qpoases;
-            #endif
-=======
-			dense_qp_qpoases_config_initialize_default(fcn_ptrs);
->>>>>>> 6f910ccc
+            dense_qp_qpoases_config_initialize_default(fcn_ptrs);
+            #endif
             break;
         case FULL_CONDENSING_QORE:
             #ifdef ACADOS_WITH_QORE
