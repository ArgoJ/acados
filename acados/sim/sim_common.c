--- conflicted
+++ resolved
@@ -52,31 +52,6 @@
     return config;
 }
 
-<<<<<<< HEAD
-/************************************************
- * dims
- ************************************************/
-
-int sim_dims_calculate_size()
-{
-    int size = sizeof(sim_dims);
-
-    return size;
-}
-
-sim_dims *sim_dims_assign(void *raw_memory)
-{
-    char *c_ptr = (char *)raw_memory;
-
-    sim_dims *dims = (sim_dims *)c_ptr;
-    c_ptr += sizeof(sim_dims);
-
-    assert((char *)raw_memory + sim_dims_calculate_size() >= c_ptr);
-
-    return dims;
-}
-=======
->>>>>>> dd75b445
 
 /************************************************
  * in
@@ -105,13 +80,9 @@
     return size;
 }
 
-<<<<<<< HEAD
-sim_in *sim_in_assign(void *config_, sim_dims *dims, void *raw_memory)
-=======
 
 
 sim_in *sim_in_assign(void *config_, void *dims, void *raw_memory)
->>>>>>> dd75b445
 {
     sim_solver_config *config = config_;
 
@@ -122,17 +93,11 @@
 
     in->dims = dims;
 
-<<<<<<< HEAD
-    int nx = dims->nx;
-    int nu = dims->nu;
-    int NF = nx + nu;
-=======
     int nx, nu;
     config->get_nx(dims, &nx);
     config->get_nu(dims, &nu);
 
     int NF = nx+nu;
->>>>>>> dd75b445
 
     align_char_to(8, &c_ptr);
 
@@ -155,11 +120,7 @@
 
 int sim_out_calculate_size(void *config_, void *dims)
 {
-<<<<<<< HEAD
-    /* sim_solver_config *config = config_; */
-=======
 	sim_solver_config *config = config_;
->>>>>>> dd75b445
 
     int size = sizeof(sim_out);
 
@@ -182,17 +143,11 @@
     return size;
 }
 
-<<<<<<< HEAD
-sim_out *sim_out_assign(void *config_, sim_dims *dims, void *raw_memory)
-{
-    /* sim_solver_config *config = config_; */
-=======
 
 
 sim_out *sim_out_assign(void *config_, void *dims, void *raw_memory)
 {
 	sim_solver_config *config = config_;
->>>>>>> dd75b445
 
     char *c_ptr = (char *)raw_memory;
 
