/*
 *    This file is part of acados.
 *
 *    acados is free software; you can redistribute it and/or
 *    modify it under the terms of the GNU Lesser General Public
 *    License as published by the Free Software Foundation; either
 *    version 3 of the License, or (at your option) any later version.
 *
 *    acados is distributed in the hope that it will be useful,
 *    but WITHOUT ANY WARRANTY; without even the implied warranty of
 *    MERCHANTABILITY or FITNESS FOR A PARTICULAR PURPOSE.  See the GNU
 *    Lesser General Public License for more details.
 *
 *    You should have received a copy of the GNU Lesser General Public
 *    License along with acados; if not, write to the Free Software Foundation,
 *    Inc., 51 Franklin Street, Fifth Floor, Boston, MA  02110-1301  USA
 *
 */

#ifndef ACADOS_SIM_SIM_COMMON_H_
#define ACADOS_SIM_SIM_COMMON_H_

#include <stdbool.h>

#include "acados/utils/timing.h"
#include "acados/utils/types.h"

typedef struct {
    int_t nx;   // NX
    int_t nu;   // NU
    int_t nz;   // ALGEBRAIC VARIABLES: currently only internal, similar to ACADO code generation
    real_t *x;  // x[NX]
    real_t *u;  // u[NU]

    real_t *S_forw;  // forward seed
    real_t *S_adj;   // backward seed

    bool sens_forw;
    bool sens_adj;
    bool sens_hess;
    int_t num_forw_sens;

<<<<<<< HEAD
    int (*vde)(const real_t **, real_t **, int *, real_t *, int);
    void (*VDE_forw)(const real_t *, real_t *,
                     int (*vde)(const real_t **, real_t **, int *, real_t *,
                                int));

=======
    casadi_function_t vde;
    void (*VDE_forw)(const int_t, const int_t, const real_t *, real_t *, casadi_function_t);
>>>>>>> 6b1749fa
    void (*VDE_adj)(const real_t *, real_t *);
    casadi_function_t jac;
    void (*jac_fun)(const int_t, const real_t *, real_t *, casadi_function_t);

    real_t step;
    uint num_steps;

    real_t *grad_K;  // gradient correction
} sim_in;

typedef struct {
    real_t CPUtime;
    real_t LAtime;
    real_t ADtime;
} sim_info;

typedef struct {
    real_t *xn;      // xn[NX]
    real_t *S_forw;  // S_forw[NX*(NX+NU)]
    real_t *S_adj;   //
    real_t *S_hess;  //

    real_t *grad;  // gradient correction

    sim_info *info;
} sim_out;

typedef struct {
    int_t (*fun)(const sim_in *, sim_out *, void *, void *, void *);
    sim_in *in;
    sim_out *out;
    void *args;
    void *mem;
    void *work;
} sim_solver;

#endif  // ACADOS_SIM_SIM_COMMON_H_<|MERGE_RESOLUTION|>--- conflicted
+++ resolved
@@ -40,16 +40,9 @@
     bool sens_hess;
     int_t num_forw_sens;
 
-<<<<<<< HEAD
-    int (*vde)(const real_t **, real_t **, int *, real_t *, int);
-    void (*VDE_forw)(const real_t *, real_t *,
-                     int (*vde)(const real_t **, real_t **, int *, real_t *,
-                                int));
-
-=======
     casadi_function_t vde;
     void (*VDE_forw)(const int_t, const int_t, const real_t *, real_t *, casadi_function_t);
->>>>>>> 6b1749fa
+
     void (*VDE_adj)(const real_t *, real_t *);
     casadi_function_t jac;
     void (*jac_fun)(const int_t, const real_t *, real_t *, casadi_function_t);
