--- conflicted
+++ resolved
@@ -69,13 +69,8 @@
     sim_info *info;
 } sim_out;
 
-<<<<<<< HEAD
-typedef struct {
-    void (*fun)(const sim_in*, sim_out*, void*, void*);
-=======
 typedef struct sim_solver_ {
     int_t (*fun)(const sim_in*, sim_out*, void*, void*);
->>>>>>> 6d4a442c
     sim_in *in;
     sim_out *out;
     void *mem;
