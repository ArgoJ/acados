--- conflicted
+++ resolved
@@ -1230,11 +1230,7 @@
     config->model_set_function = &sim_irk_model_set_function;
     config->dims_calculate_size = &sim_irk_dims_calculate_size;
     config->dims_assign = &sim_irk_dims_assign;
-<<<<<<< HEAD
-    config->set_dims = &sim_irk_dims_set;
-=======
     config->dims_set = &sim_irk_dims_set;
->>>>>>> 254ecc84
     config->get_nx = &sim_irk_get_nx;
     config->get_nu = &sim_irk_get_nu;
     config->get_nz = &sim_irk_get_nz;
