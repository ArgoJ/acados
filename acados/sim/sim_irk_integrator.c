--- conflicted
+++ resolved
@@ -281,12 +281,7 @@
 
     int size = sizeof(sim_irk_workspace);
 
-<<<<<<< HEAD
     size += 3 * sizeof(struct blasfeo_dmat);  // dG_dK, dK_dxu, S_forw
-    // size += steps*sizeof(struct blasfeo_dmat); // JG_traj
-=======
-    size += 4 * sizeof(struct blasfeo_dmat);  // dG_dK, dG_dxu, dK_dxu, S_forw
->>>>>>> b6fa90e0
 
     size += 4 * sizeof(struct blasfeo_dvec);          // rG, K, xt, xn
     size += 1 * sizeof(struct blasfeo_dvec);          // lambda
@@ -298,7 +293,6 @@
     size += blasfeo_memsize_dmat((nx+nz) * ns, (nx+nz) * ns);      // dG_dK
     size += blasfeo_memsize_dmat((nx+nz) * ns, nx + nu);  // dK_dxu
     size += blasfeo_memsize_dmat(nx, nx + nu);           // S_forw
-<<<<<<< HEAD
 
     // lambdaK, dG_dxu
     if (!opts->sens_hess){
@@ -308,8 +302,6 @@
         size += steps * sizeof(struct blasfeo_dvec);  // lambdaK
         size += steps * sizeof(struct blasfeo_dmat);  // dG_dxu
     }
-=======
->>>>>>> b6fa90e0
 
     size += blasfeo_memsize_dvec((nx + nz) * ns);   // K
     size += blasfeo_memsize_dvec((nx + nz) * ns);   // rG
@@ -366,25 +358,9 @@
     sim_irk_workspace *workspace = (sim_irk_workspace *) c_ptr;
     c_ptr += sizeof(sim_irk_workspace);
 
-<<<<<<< HEAD
-    // assign_and_advance_blasfeo_dmat_structs(steps, &workspace->JG_traj, &c_ptr);
-
-    workspace->dG_dK = (struct blasfeo_dmat *) c_ptr;
-    c_ptr += sizeof(struct blasfeo_dmat);
-
-    workspace->dK_dxu = (struct blasfeo_dmat *) c_ptr;
-    c_ptr += sizeof(struct blasfeo_dmat);
-
-    workspace->S_forw = (struct blasfeo_dmat *) c_ptr;
-    c_ptr += sizeof(struct blasfeo_dmat);
-=======
-    workspace->dG_dxu = (struct blasfeo_dmat *) c_ptr;
-    c_ptr += sizeof(struct blasfeo_dmat);
-
     assign_and_advance_blasfeo_dmat_structs(1, &workspace->dG_dK, &c_ptr);
     assign_and_advance_blasfeo_dmat_structs(1, &workspace->dK_dxu, &c_ptr);
     assign_and_advance_blasfeo_dmat_structs(1, &workspace->S_forw, &c_ptr);
->>>>>>> b6fa90e0
 
     if (opts->sens_adj){
         assign_and_advance_blasfeo_dvec_structs(steps, &workspace->xn_traj, &c_ptr);
@@ -393,16 +369,6 @@
 
     assign_and_advance_blasfeo_dvec_structs(1, &workspace->rG, &c_ptr);
     assign_and_advance_blasfeo_dvec_structs(1, &workspace->K, &c_ptr);
-<<<<<<< HEAD
-
-    workspace->xt = (struct blasfeo_dvec *) c_ptr;
-    c_ptr += sizeof(struct blasfeo_dvec);
-
-    workspace->xn = (struct blasfeo_dvec *) c_ptr;
-    c_ptr += sizeof(struct blasfeo_dvec);
-
-    workspace->lambda = (struct blasfeo_dvec *) c_ptr;
-    c_ptr += sizeof(struct blasfeo_dvec);
 
     // lambdaK, dG_dxu
     if (!opts->sens_hess){
@@ -412,15 +378,11 @@
         assign_and_advance_blasfeo_dvec_structs(steps, &workspace->lambdaK, &c_ptr);
         assign_and_advance_blasfeo_dmat_structs(steps, &workspace->dG_dxu, &c_ptr);
     }
-=======
     assign_and_advance_blasfeo_dvec_structs(1, &workspace->xt, &c_ptr);
     assign_and_advance_blasfeo_dvec_structs(1, &workspace->xn, &c_ptr);
     assign_and_advance_blasfeo_dvec_structs(1, &workspace->lambda, &c_ptr);
-    
-    workspace->lambdaK = (struct blasfeo_dvec *) c_ptr;
-    c_ptr += sizeof(struct blasfeo_dvec);
->>>>>>> b6fa90e0
-
+
+    /* algin c_ptr to 64 blasfeo_dmat_mem has to be assigned directly after that  */
     align_char_to(64, &c_ptr);
 
     if (!opts->sens_hess){
