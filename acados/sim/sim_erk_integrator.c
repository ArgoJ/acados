--- conflicted
+++ resolved
@@ -867,11 +867,7 @@
     config->config_initialize_default = &sim_erk_config_initialize_default;
     config->dims_calculate_size = &sim_erk_dims_calculate_size;
     config->dims_assign = &sim_erk_dims_assign;
-<<<<<<< HEAD
-    config->set_dims = &sim_erk_dims_set;
-=======
     config->dims_set = &sim_erk_dims_set;
->>>>>>> 254ecc84
     config->get_nx = &sim_erk_get_nx;
     config->get_nu = &sim_erk_get_nu;
     config->get_nz = &sim_erk_get_nz;
