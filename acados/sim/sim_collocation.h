--- conflicted
+++ resolved
@@ -27,29 +27,14 @@
 #include <stdbool.h>
 #include "acados/utils/types.h"
 
-<<<<<<< HEAD
-typedef struct {
-    real_t *eig;
-
-    real_t *transf1;
-    real_t *transf2;
-=======
->>>>>>> 6d4a442c
-
 enum Newton_type_collocation {
           exact = 0,
           simplified_in,
           simplified_inis
         };
 
-<<<<<<< HEAD
 typedef struct {
     real_t eig;
-=======
-typedef struct Newton_scheme_ {
-    enum Newton_type_collocation type;
-    real_t *eig;
->>>>>>> 6d4a442c
     real_t *low_tria;
     bool single;
     bool freeze;
