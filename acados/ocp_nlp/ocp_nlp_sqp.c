/*
 * Copyright 2019 Gianluca Frison, Dimitris Kouzoupis, Robin Verschueren,
 * Andrea Zanelli, Niels van Duijkeren, Jonathan Frey, Tommaso Sartor,
 * Branimir Novoselnik, Rien Quirynen, Rezart Qelibari, Dang Doan,
 * Jonas Koenemann, Yutao Chen, Tobias Schöls, Jonas Schlagenhauf, Moritz Diehl
 *
 * This file is part of acados.
 *
 * The 2-Clause BSD License
 *
 * Redistribution and use in source and binary forms, with or without
 * modification, are permitted provided that the following conditions are met:
 *
 * 1. Redistributions of source code must retain the above copyright notice,
 * this list of conditions and the following disclaimer.
 *
 * 2. Redistributions in binary form must reproduce the above copyright notice,
 * this list of conditions and the following disclaimer in the documentation
 * and/or other materials provided with the distribution.
 *
 * THIS SOFTWARE IS PROVIDED BY THE COPYRIGHT HOLDERS AND CONTRIBUTORS "AS IS"
 * AND ANY EXPRESS OR IMPLIED WARRANTIES, INCLUDING, BUT NOT LIMITED TO, THE
 * IMPLIED WARRANTIES OF MERCHANTABILITY AND FITNESS FOR A PARTICULAR PURPOSE
 * ARE DISCLAIMED. IN NO EVENT SHALL THE COPYRIGHT HOLDER OR CONTRIBUTORS BE
 * LIABLE FOR ANY DIRECT, INDIRECT, INCIDENTAL, SPECIAL, EXEMPLARY, OR
 * CONSEQUENTIAL DAMAGES (INCLUDING, BUT NOT LIMITED TO, PROCUREMENT OF
 * SUBSTITUTE GOODS OR SERVICES; LOSS OF USE, DATA, OR PROFITS; OR BUSINESS
 * INTERRUPTION) HOWEVER CAUSED AND ON ANY THEORY OF LIABILITY, WHETHER IN
 * CONTRACT, STRICT LIABILITY, OR TORT (INCLUDING NEGLIGENCE OR OTHERWISE)
 * ARISING IN ANY WAY OUT OF THE USE OF THIS SOFTWARE, EVEN IF ADVISED OF THE
 * POSSIBILITY OF SUCH DAMAGE.;
 */


#include "acados/ocp_nlp/ocp_nlp_sqp.h"

// external
#include <assert.h>
#include <math.h>
#include <stdio.h>
#include <string.h>
#include <stdlib.h>
#if defined(ACADOS_WITH_OPENMP)
#include <omp.h>
#endif

// blasfeo
#include "blasfeo/include/blasfeo_d_aux.h"
#include "blasfeo/include/blasfeo_d_aux_ext_dep.h"
#include "blasfeo/include/blasfeo_d_blas.h"
// acados
#include "acados/ocp_nlp/ocp_nlp_common.h"
#include "acados/ocp_nlp/ocp_nlp_dynamics_cont.h"
#include "acados/ocp_nlp/ocp_nlp_reg_common.h"
#include "acados/ocp_qp/ocp_qp_common.h"
#include "acados/utils/mem.h"
#include "acados/utils/print.h"
#include "acados/utils/timing.h"
#include "acados/utils/types.h"



/************************************************
 * options
 ************************************************/

int ocp_nlp_sqp_opts_calculate_size(void *config_, void *dims_)
{
    ocp_nlp_dims *dims = dims_;
    ocp_nlp_config *config = config_;

    int size = 0;

    size += sizeof(ocp_nlp_sqp_opts);

    size += ocp_nlp_opts_calculate_size(config, dims);

    return size;
}



void *ocp_nlp_sqp_opts_assign(void *config_, void *dims_, void *raw_memory)
{
    ocp_nlp_dims *dims = dims_;
    ocp_nlp_config *config = config_;

    char *c_ptr = (char *) raw_memory;

    ocp_nlp_sqp_opts *opts = (ocp_nlp_sqp_opts *) c_ptr;
    c_ptr += sizeof(ocp_nlp_sqp_opts);

    opts->nlp_opts = ocp_nlp_opts_assign(config, dims, c_ptr);
    c_ptr += ocp_nlp_opts_calculate_size(config, dims);

    assert((char *) raw_memory + ocp_nlp_sqp_opts_calculate_size(config, dims) >= c_ptr);

    return opts;
}



void ocp_nlp_sqp_opts_initialize_default(void *config_, void *dims_, void *opts_)
{
    ocp_nlp_dims *dims = dims_;
    ocp_nlp_config *config = config_;
    ocp_nlp_sqp_opts *opts = opts_;
    ocp_nlp_opts *nlp_opts = opts->nlp_opts;

    ocp_qp_xcond_solver_config *qp_solver = config->qp_solver;

    // int ii;

    // this first !!!
    ocp_nlp_opts_initialize_default(config, dims, nlp_opts);

    // SQP opts
    opts->max_iter = 20;
    opts->tol_stat = 1e-8;
    opts->tol_eq   = 1e-8;
    opts->tol_ineq = 1e-8;
    opts->tol_comp = 1e-8;

    opts->ext_qp_res = 0;

    opts->qp_warm_start = 0;
    opts->warm_start_first_qp = false;
    opts->rti_phase = 0;
    opts->print_level = 0;
    opts->initialize_t_slacks = 0;

    // overwrite default submodules opts

    // qp tolerance
    qp_solver->opts_set(qp_solver, opts->nlp_opts->qp_solver_opts, "tol_stat", &opts->tol_stat);
    qp_solver->opts_set(qp_solver, opts->nlp_opts->qp_solver_opts, "tol_eq", &opts->tol_eq);
    qp_solver->opts_set(qp_solver, opts->nlp_opts->qp_solver_opts, "tol_ineq", &opts->tol_ineq);
    qp_solver->opts_set(qp_solver, opts->nlp_opts->qp_solver_opts, "tol_comp", &opts->tol_comp);

    return;
}



void ocp_nlp_sqp_opts_update(void *config_, void *dims_, void *opts_)
{
    ocp_nlp_dims *dims = dims_;
    ocp_nlp_config *config = config_;
    ocp_nlp_sqp_opts *opts = opts_;
    ocp_nlp_opts *nlp_opts = opts->nlp_opts;

    ocp_nlp_opts_update(config, dims, nlp_opts);

    return;
}



void ocp_nlp_sqp_opts_set(void *config_, void *opts_, const char *field, void* value)
{
    ocp_nlp_config *config = config_;
    ocp_nlp_sqp_opts *opts = (ocp_nlp_sqp_opts *) opts_;
    ocp_nlp_opts *nlp_opts = opts->nlp_opts;

    int ii;

    char module[MAX_STR_LEN];
    char *ptr_module = NULL;
    int module_length = 0;

    // extract module name
    char *char_ = strchr(field, '_');
    if (char_!=NULL)
    {
        module_length = char_-field;
        for (ii=0; ii<module_length; ii++)
            module[ii] = field[ii];
        module[module_length] = '\0'; // add end of string
        ptr_module = module;
    }

    // pass options to QP module
    if ( ptr_module!=NULL && (!strcmp(ptr_module, "qp")) )
    {
//        config->qp_solver->opts_set(config->qp_solver, opts->qp_solver_opts, field+module_length+1, value);
        ocp_nlp_opts_set(config, nlp_opts, field, value);

        if (!strcmp(field, "qp_warm_start"))
        {
            int* i_ptr = (int *) value;
            opts->qp_warm_start = *i_ptr;
        }
    }
    else // nlp opts
    {
        if (!strcmp(field, "max_iter"))
        {
            int* max_iter = (int *) value;
            opts->max_iter = *max_iter;
        }
        else if (!strcmp(field, "tol_stat"))
        {
            double* tol_stat = (double *) value;
            opts->tol_stat = *tol_stat;
            // TODO: set accuracy of the qp_solver to the minimum of current QP accuracy and the one specified.
            config->qp_solver->opts_set(config->qp_solver, opts->nlp_opts->qp_solver_opts, "tol_stat", value);
        }
        else if (!strcmp(field, "tol_eq"))
        {
            double* tol_eq = (double *) value;
            opts->tol_eq = *tol_eq;
            // TODO: set accuracy of the qp_solver to the minimum of current QP accuracy and the one specified.
            config->qp_solver->opts_set(config->qp_solver, opts->nlp_opts->qp_solver_opts, "tol_eq", value);
        }
        else if (!strcmp(field, "tol_ineq"))
        {
            double* tol_ineq = (double *) value;
            opts->tol_ineq = *tol_ineq;
            // TODO: set accuracy of the qp_solver to the minimum of current QP accuracy and the one specified.
            config->qp_solver->opts_set(config->qp_solver, opts->nlp_opts->qp_solver_opts, "tol_ineq", value);
        }
        else if (!strcmp(field, "tol_comp"))
        {
            double* tol_comp = (double *) value;
            opts->tol_comp = *tol_comp;
            // TODO: set accuracy of the qp_solver to the minimum of current QP accuracy and the one specified.
            config->qp_solver->opts_set(config->qp_solver, opts->nlp_opts->qp_solver_opts, "tol_comp", value);
        }
        else if (!strcmp(field, "ext_qp_res"))
        {
            int* ext_qp_res = (int *) value;
            opts->ext_qp_res = *ext_qp_res;
        }
        else if (!strcmp(field, "warm_start_first_qp"))
        {
            bool* warm_start_first_qp = (bool *) value;
            opts->warm_start_first_qp = *warm_start_first_qp;
        }
        else if (!strcmp(field, "rti_phase"))
        {
            int* rti_phase = (int *) value;
            if (*rti_phase < 0 || *rti_phase > 0) {
                printf("\nerror: ocp_nlp_sqp_opts_set: invalid value for rti_phase field."); 
                printf("possible values are: 0\n");
                exit(1);
            } else opts->rti_phase = *rti_phase;
        }
        else if (!strcmp(field, "print_level"))
        {
            int* print_level = (int *) value;
            if (*print_level < 0)
            {
                printf("\nerror: ocp_nlp_sqp_opts_set: invalid value for print_level field, need int >=0, got %d.", *print_level);
                exit(1);
            }
            opts->print_level = *print_level;
        }
        else if (!strcmp(field, "initialize_t_slacks"))
        {
            int* initialize_t_slacks = (int *) value;
            if (*initialize_t_slacks != 0 && *initialize_t_slacks != 1)
            {
                printf("\nerror: ocp_nlp_sqp_opts_set: invalid value for initialize_t_slacks field, need int 0 or 1, got %d.", *initialize_t_slacks);
                exit(1);
            }
            opts->initialize_t_slacks = *initialize_t_slacks;
        }
        else
        {
            ocp_nlp_opts_set(config, nlp_opts, field, value);
//            printf("\nerror: ocp_nlp_sqp_opts_set: wrong field: %s\n", field);
//            exit(1);
        }
    }

    return;

}



void ocp_nlp_sqp_opts_set_at_stage(void *config_, void *opts_, int stage, const char *field, void* value)
{
    ocp_nlp_config *config = config_;
    ocp_nlp_sqp_opts *opts = (ocp_nlp_sqp_opts *) opts_;
    ocp_nlp_opts *nlp_opts = opts->nlp_opts;

    ocp_nlp_opts_set_at_stage(config, nlp_opts, stage, field, value);

    return;

}



/************************************************
 * memory
 ************************************************/

int ocp_nlp_sqp_memory_calculate_size(void *config_, void *dims_, void *opts_)
{
    ocp_nlp_dims *dims = dims_;
    ocp_nlp_config *config = config_;
    ocp_nlp_sqp_opts *opts = opts_;
    ocp_nlp_opts *nlp_opts = opts->nlp_opts;

    // int N = dims->N;
    // int *nx = dims->nx;
    // int *nu = dims->nu;
    // int *nz = dims->nz;

    int size = 0;

    size += sizeof(ocp_nlp_sqp_memory);

    // nlp res
    size += ocp_nlp_res_calculate_size(dims);

    // nlp mem
    size += ocp_nlp_memory_calculate_size(config, dims, nlp_opts);

    // stat
    int stat_m = opts->max_iter+1;
    int stat_n = 6;
    if (opts->ext_qp_res)
        stat_n += 4;
    size += stat_n*stat_m*sizeof(double);

    size += 8;  // initial align

    make_int_multiple_of(8, &size);

    return size;
}



void *ocp_nlp_sqp_memory_assign(void *config_, void *dims_, void *opts_, void *raw_memory)
{
    ocp_nlp_dims *dims = dims_;
    ocp_nlp_config *config = config_;
    ocp_nlp_sqp_opts *opts = opts_;
    ocp_nlp_opts *nlp_opts = opts->nlp_opts;

    // ocp_qp_xcond_solver_config *qp_solver = config->qp_solver;
    // ocp_nlp_dynamics_config **dynamics = config->dynamics;
    // ocp_nlp_cost_config **cost = config->cost;
    // ocp_nlp_constraints_config **constraints = config->constraints;

    char *c_ptr = (char *) raw_memory;

    // int N = dims->N;
    // int *nx = dims->nx;
    // int *nu = dims->nu;
    // int *nz = dims->nz;

    // initial align
    align_char_to(8, &c_ptr);

    ocp_nlp_sqp_memory *mem = (ocp_nlp_sqp_memory *) c_ptr;
    c_ptr += sizeof(ocp_nlp_sqp_memory);

    // nlp res
    mem->nlp_res = ocp_nlp_res_assign(dims, c_ptr);
    c_ptr += mem->nlp_res->memsize;

    // nlp mem
    mem->nlp_mem = ocp_nlp_memory_assign(config, dims, nlp_opts, c_ptr);
    c_ptr += ocp_nlp_memory_calculate_size(config, dims, nlp_opts);

    // stat
    mem->stat = (double *) c_ptr;
    mem->stat_m = opts->max_iter+1;
    mem->stat_n = 6;
    if (opts->ext_qp_res)
        mem->stat_n += 4;
    c_ptr += mem->stat_m*mem->stat_n*sizeof(double);

    mem->status = ACADOS_READY;

    assert((char *) raw_memory + ocp_nlp_sqp_memory_calculate_size(config, dims, opts) >= c_ptr);

    return mem;
}



/************************************************
 * workspace
 ************************************************/

int ocp_nlp_sqp_workspace_calculate_size(void *config_, void *dims_, void *opts_)
{
    ocp_nlp_dims *dims = dims_;
    ocp_nlp_config *config = config_;
    ocp_nlp_sqp_opts *opts = opts_;
    ocp_nlp_opts *nlp_opts = opts->nlp_opts;

    int size = 0;

    // sqp
    size += sizeof(ocp_nlp_sqp_workspace);

    // nlp
    size += ocp_nlp_workspace_calculate_size(config, dims, nlp_opts);

    // tmp qp in
    size += ocp_qp_in_calculate_size(dims->qp_solver->orig_dims);

    // tmp qp out
    size += ocp_qp_out_calculate_size(dims->qp_solver->orig_dims);

    if (opts->ext_qp_res)
    {
        // qp res
        size += ocp_qp_res_calculate_size(dims->qp_solver->orig_dims);

        // qp res ws
        size += ocp_qp_res_workspace_calculate_size(dims->qp_solver->orig_dims);
    }

    return size;
}



static void ocp_nlp_sqp_cast_workspace(ocp_nlp_config *config, ocp_nlp_dims *dims, ocp_nlp_sqp_opts *opts, ocp_nlp_sqp_memory *mem, ocp_nlp_sqp_workspace *work)
{
    ocp_nlp_opts *nlp_opts = opts->nlp_opts;
    ocp_nlp_memory *nlp_mem = mem->nlp_mem;

    // sqp
    char *c_ptr = (char *) work;
    c_ptr += sizeof(ocp_nlp_sqp_workspace);

    // nlp
    work->nlp_work = ocp_nlp_workspace_assign(config, dims, nlp_opts, nlp_mem, c_ptr);
    c_ptr += ocp_nlp_workspace_calculate_size(config, dims, nlp_opts);

    // tmp qp in
    work->tmp_qp_in = ocp_qp_in_assign(dims->qp_solver->orig_dims, c_ptr);
    c_ptr += ocp_qp_in_calculate_size(dims->qp_solver->orig_dims);

    // tmp qp out
    work->tmp_qp_out = ocp_qp_out_assign(dims->qp_solver->orig_dims, c_ptr);
    c_ptr += ocp_qp_out_calculate_size(dims->qp_solver->orig_dims);

    if (opts->ext_qp_res)
    {
        // qp res
        work->qp_res = ocp_qp_res_assign(dims->qp_solver->orig_dims, c_ptr);
        c_ptr += ocp_qp_res_calculate_size(dims->qp_solver->orig_dims);

        // qp res ws
        work->qp_res_ws = ocp_qp_res_workspace_assign(dims->qp_solver->orig_dims, c_ptr);
        c_ptr += ocp_qp_res_workspace_calculate_size(dims->qp_solver->orig_dims);
    }

    assert((char *) work + ocp_nlp_sqp_workspace_calculate_size(config, dims, opts) >= c_ptr);

    return;
}



/************************************************
 * functions
 ************************************************/

int ocp_nlp_sqp(void *config_, void *dims_, void *nlp_in_, void *nlp_out_,
                void *opts_, void *mem_, void *work_)
{

    acados_timer timer0, timer1;

    acados_tic(&timer0);

    ocp_nlp_dims *dims = dims_;
    ocp_nlp_config *config = config_;
    ocp_nlp_sqp_opts *opts = opts_;
    ocp_nlp_opts *nlp_opts = opts->nlp_opts;
    ocp_nlp_sqp_memory *mem = mem_;
    ocp_nlp_in *nlp_in = nlp_in_;
    ocp_nlp_out *nlp_out = nlp_out_;
    ocp_nlp_memory *nlp_mem = mem->nlp_mem;
    ocp_qp_xcond_solver_config *qp_solver = config->qp_solver;

    ocp_nlp_sqp_workspace *work = work_;
    ocp_nlp_sqp_cast_workspace(config, dims, opts, mem, work);
    ocp_nlp_workspace *nlp_work = work->nlp_work;

    // zero timers
    double total_time = 0.0;
	double tmp_time;
    mem->time_qp_sol = 0.0;
    mem->time_qp_solver_call = 0.0;
    mem->time_qp_xcond = 0.0;
    mem->time_lin = 0.0;
    mem->time_reg = 0.0;
    mem->time_tot = 0.0;

    int N = dims->N;

    int ii;

    int qp_iter = 0;
    int qp_status = 0;

#if defined(ACADOS_WITH_OPENMP)
    // backup number of threads
    int num_threads_bkp = omp_get_num_threads();
    // set number of threads
    omp_set_num_threads(opts->nlp_opts->num_threads);
    #pragma omp parallel
    { // beginning of parallel region
#endif

    // alias to dynamics_memory
#if defined(ACADOS_WITH_OPENMP)
    #pragma omp for
#endif
    for (ii = 0; ii < N; ii++)
    {
        config->dynamics[ii]->memory_set_ux_ptr(nlp_out->ux+ii, nlp_mem->dynamics[ii]);
        config->dynamics[ii]->memory_set_tmp_ux_ptr(nlp_work->tmp_nlp_out->ux+ii, nlp_mem->dynamics[ii]);
        config->dynamics[ii]->memory_set_ux1_ptr(nlp_out->ux+ii+1, nlp_mem->dynamics[ii]);
        config->dynamics[ii]->memory_set_tmp_ux1_ptr(nlp_work->tmp_nlp_out->ux+ii+1, nlp_mem->dynamics[ii]);
        config->dynamics[ii]->memory_set_pi_ptr(nlp_out->pi+ii, nlp_mem->dynamics[ii]);
        config->dynamics[ii]->memory_set_tmp_pi_ptr(nlp_work->tmp_nlp_out->pi+ii, nlp_mem->dynamics[ii]);
        config->dynamics[ii]->memory_set_BAbt_ptr(nlp_mem->qp_in->BAbt+ii, nlp_mem->dynamics[ii]);
        config->dynamics[ii]->memory_set_RSQrq_ptr(nlp_mem->qp_in->RSQrq+ii, nlp_mem->dynamics[ii]);
        config->dynamics[ii]->memory_set_dzduxt_ptr(nlp_mem->dzduxt+ii, nlp_mem->dynamics[ii]);
        config->dynamics[ii]->memory_set_sim_guess_ptr(nlp_mem->sim_guess+ii, nlp_mem->set_sim_guess+ii, nlp_mem->dynamics[ii]);
        config->dynamics[ii]->memory_set_z_alg_ptr(nlp_mem->z_alg+ii, nlp_mem->dynamics[ii]);
    }

    // alias to cost_memory
#if defined(ACADOS_WITH_OPENMP)
    #pragma omp for
#endif
    for (ii = 0; ii <= N; ii++)
    {
        config->cost[ii]->memory_set_ux_ptr(nlp_out->ux+ii, nlp_mem->cost[ii]);
        config->cost[ii]->memory_set_tmp_ux_ptr(nlp_work->tmp_nlp_out->ux+ii, nlp_mem->cost[ii]);
        config->cost[ii]->memory_set_z_alg_ptr(nlp_mem->z_alg+ii, nlp_mem->cost[ii]);
        config->cost[ii]->memory_set_dzdux_tran_ptr(nlp_mem->dzduxt+ii, nlp_mem->cost[ii]);
        config->cost[ii]->memory_set_RSQrq_ptr(nlp_mem->qp_in->RSQrq+ii, nlp_mem->cost[ii]);
        config->cost[ii]->memory_set_Z_ptr(nlp_mem->qp_in->Z+ii, nlp_mem->cost[ii]);
    }
    // alias to constraints_memory
#if defined(ACADOS_WITH_OPENMP)
    #pragma omp for
#endif
    for (ii = 0; ii <= N; ii++)
    {
        config->constraints[ii]->memory_set_ux_ptr(nlp_out->ux+ii, nlp_mem->constraints[ii]);
        config->constraints[ii]->memory_set_tmp_ux_ptr(nlp_work->tmp_nlp_out->ux+ii, nlp_mem->constraints[ii]);
        config->constraints[ii]->memory_set_lam_ptr(nlp_out->lam+ii, nlp_mem->constraints[ii]);
        config->constraints[ii]->memory_set_tmp_lam_ptr(nlp_work->tmp_nlp_out->lam+ii, nlp_mem->constraints[ii]);
        config->constraints[ii]->memory_set_z_alg_ptr(nlp_mem->z_alg+ii, nlp_mem->constraints[ii]);
        config->constraints[ii]->memory_set_dzdux_tran_ptr(nlp_mem->dzduxt+ii, nlp_mem->constraints[ii]);
        config->constraints[ii]->memory_set_DCt_ptr(nlp_mem->qp_in->DCt+ii, nlp_mem->constraints[ii]);
        config->constraints[ii]->memory_set_RSQrq_ptr(nlp_mem->qp_in->RSQrq+ii, nlp_mem->constraints[ii]);
        config->constraints[ii]->memory_set_idxb_ptr(nlp_mem->qp_in->idxb[ii], nlp_mem->constraints[ii]);
        config->constraints[ii]->memory_set_idxs_rev_ptr(nlp_mem->qp_in->idxs_rev[ii], nlp_mem->constraints[ii]);
        config->constraints[ii]->memory_set_idxe_ptr(nlp_mem->qp_in->idxe[ii], nlp_mem->constraints[ii]);
    }

    // alias to regularize memory
    config->regularize->memory_set_RSQrq_ptr(dims->regularize, nlp_mem->qp_in->RSQrq, nlp_mem->regularize_mem);
    config->regularize->memory_set_rq_ptr(dims->regularize, nlp_mem->qp_in->rqz, nlp_mem->regularize_mem);
    config->regularize->memory_set_BAbt_ptr(dims->regularize, nlp_mem->qp_in->BAbt, nlp_mem->regularize_mem);
    config->regularize->memory_set_b_ptr(dims->regularize, nlp_mem->qp_in->b, nlp_mem->regularize_mem);
    config->regularize->memory_set_idxb_ptr(dims->regularize, nlp_mem->qp_in->idxb, nlp_mem->regularize_mem);
    config->regularize->memory_set_DCt_ptr(dims->regularize, nlp_mem->qp_in->DCt, nlp_mem->regularize_mem);
    config->regularize->memory_set_ux_ptr(dims->regularize, nlp_mem->qp_out->ux, nlp_mem->regularize_mem);
    config->regularize->memory_set_pi_ptr(dims->regularize, nlp_mem->qp_out->pi, nlp_mem->regularize_mem);
    config->regularize->memory_set_lam_ptr(dims->regularize, nlp_mem->qp_out->lam, nlp_mem->regularize_mem);

    // copy sampling times into dynamics model
#if defined(ACADOS_WITH_OPENMP)
    #pragma omp for
#endif

    // NOTE(oj): this will lead in an error for irk_gnsf, T must be set in precompute;
    //    -> remove here and make sure precompute is called everywhere.
    for (ii = 0; ii < N; ii++)
    {
        config->dynamics[ii]->model_set(config->dynamics[ii], dims->dynamics[ii],
                                         nlp_in->dynamics[ii], "T", nlp_in->Ts+ii);
    }

#if defined(ACADOS_WITH_OPENMP)
    } // end of parallel region
#endif

    //
    if (opts->initialize_t_slacks > 0)
        ocp_nlp_initialize_t_slacks(config, dims, nlp_in, nlp_out, nlp_opts, nlp_mem, nlp_work);

    // initialize QP
    ocp_nlp_initialize_qp(config, dims, nlp_in, nlp_out, nlp_opts, nlp_mem, nlp_work);

    // main sqp loop
    int sqp_iter = 0;
	nlp_mem->sqp_iter = &sqp_iter;

    for (; sqp_iter < opts->max_iter; sqp_iter++)
    {
<<<<<<< HEAD
        if (opts->print_level > 0)
        {
            printf("\n------- sqp iter %d (max_iter %d) --------\n", 
                sqp_iter, opts->max_iter);
            if (opts->print_level > sqp_iter + 1)
                print_ocp_qp_in(nlp_mem->qp_in);
        }
=======
		
        if (opts->print_level > sqp_iter + 1)
            print_ocp_qp_in(nlp_mem->qp_in);
>>>>>>> aa904981

        // linearizate NLP and update QP matrices
        acados_tic(&timer1);
        ocp_nlp_approximate_qp_matrices(config, dims, nlp_in, nlp_out, nlp_opts, nlp_mem, nlp_work);
        mem->time_lin += acados_toc(&timer1);

        // update QP rhs for SQP (step prim var, abs dual var)
        ocp_nlp_approximate_qp_vectors_sqp(config, dims, nlp_in, nlp_out, nlp_opts, nlp_mem, nlp_work);

        // compute nlp residuals
        ocp_nlp_res_compute(dims, nlp_in, nlp_out, mem->nlp_res, nlp_mem);

        nlp_out->inf_norm_res = mem->nlp_res->inf_norm_res_g;
        nlp_out->inf_norm_res = (mem->nlp_res->inf_norm_res_b > nlp_out->inf_norm_res) ?
                                    mem->nlp_res->inf_norm_res_b :
                                    nlp_out->inf_norm_res;
        nlp_out->inf_norm_res = (mem->nlp_res->inf_norm_res_d > nlp_out->inf_norm_res) ?
                                    mem->nlp_res->inf_norm_res_d :
                                    nlp_out->inf_norm_res;
        nlp_out->inf_norm_res = (mem->nlp_res->inf_norm_res_m > nlp_out->inf_norm_res) ?
                                    mem->nlp_res->inf_norm_res_m :
                                    nlp_out->inf_norm_res;

        // save statistics
        if (sqp_iter < mem->stat_m)
        {
            mem->stat[mem->stat_n*sqp_iter+0] = mem->nlp_res->inf_norm_res_g;
            mem->stat[mem->stat_n*sqp_iter+1] = mem->nlp_res->inf_norm_res_b;
            mem->stat[mem->stat_n*sqp_iter+2] = mem->nlp_res->inf_norm_res_d;
            mem->stat[mem->stat_n*sqp_iter+3] = mem->nlp_res->inf_norm_res_m;
        }

        // exit conditions on residuals
        if ((mem->nlp_res->inf_norm_res_g < opts->tol_stat) &
            (mem->nlp_res->inf_norm_res_b < opts->tol_eq) &
            (mem->nlp_res->inf_norm_res_d < opts->tol_ineq) &
            (mem->nlp_res->inf_norm_res_m < opts->tol_comp))
        {
            // save sqp iterations number
            mem->sqp_iter = sqp_iter;
            nlp_out->sqp_iter = sqp_iter;

            // stop timer
            total_time += acados_toc(&timer0);

            // save time
            nlp_out->total_time = total_time;
            mem->time_tot = total_time;

#if defined(ACADOS_WITH_OPENMP)
            // restore number of threads
            omp_set_num_threads(num_threads_bkp);
#endif
            mem->status = ACADOS_SUCCESS;

            if (opts->print_level > 0)
                printf("\n\n");

            return mem->status;
        }


        // regularize Hessian
        acados_tic(&timer1);
        config->regularize->regularize_hessian(config->regularize, dims->regularize,
                                               opts->nlp_opts->regularize, nlp_mem->regularize_mem);
        mem->time_reg += acados_toc(&timer1);

        // (typically) no warm start at first iteration
        if (sqp_iter == 0 && !opts->warm_start_first_qp)
        {
            int tmp_int = 0;
            config->qp_solver->opts_set(config->qp_solver, opts->nlp_opts->qp_solver_opts,
                                         "warm_start", &tmp_int);
        }

        // solve qp
        acados_tic(&timer1);
        qp_status = qp_solver->evaluate(qp_solver, dims->qp_solver, nlp_mem->qp_in, nlp_mem->qp_out,
                                        opts->nlp_opts->qp_solver_opts, nlp_mem->qp_solver_mem, nlp_work->qp_work);
        mem->time_qp_sol += acados_toc(&timer1);

		qp_solver->memory_get(qp_solver, nlp_mem->qp_solver_mem, "time_qp_solver_call", &tmp_time);
		mem->time_qp_solver_call += tmp_time;
		qp_solver->memory_get(qp_solver, nlp_mem->qp_solver_mem, "time_qp_xcond", &tmp_time);
		mem->time_qp_xcond += tmp_time;

        // compute correct dual solution in case of Hessian regularization
        acados_tic(&timer1);
        config->regularize->correct_dual_sol(config->regularize, dims->regularize,
                                             opts->nlp_opts->regularize, nlp_mem->regularize_mem);
        mem->time_reg += acados_toc(&timer1);

        // restore default warm start
        if (sqp_iter==0)
        {
            config->qp_solver->opts_set(config->qp_solver, opts->nlp_opts->qp_solver_opts,
                                        "warm_start", &opts->qp_warm_start);
        }

        // TODO move into QP solver memory ???
        qp_info *qp_info_;
        ocp_qp_out_get(nlp_mem->qp_out, "qp_info", &qp_info_);
        nlp_out->qp_iter = qp_info_->num_iter;
        // printf("\nqp_iter = %d, sqp_iter = %d, max_sqp_iter = %d\n", nlp_out->qp_iter, sqp_iter, opts->max_iter);
        qp_iter = qp_info_->num_iter;

        // save statistics of last qp solver call
        if (sqp_iter+1 < mem->stat_m)
        {
            mem->stat[mem->stat_n*(sqp_iter+1)+4] = qp_status;
            mem->stat[mem->stat_n*(sqp_iter+1)+5] = qp_iter;
        }

        // compute external QP residuals (for debugging)
        if (opts->ext_qp_res)
        {
            ocp_qp_res_compute(nlp_mem->qp_in, nlp_mem->qp_out, work->qp_res, work->qp_res_ws);
            if (sqp_iter+1 < mem->stat_m)
                ocp_qp_res_compute_nrm_inf(work->qp_res, mem->stat+(mem->stat_n*(sqp_iter+1)+6));
        }


        if ((qp_status!=ACADOS_SUCCESS) & (qp_status!=ACADOS_MAXITER))
        {
            // print_ocp_qp_in(nlp_mem->qp_in);
            if (opts->print_level > 0)
            {
                printf("\n\n");
            }

            // save sqp iterations number
            mem->sqp_iter = sqp_iter;
            nlp_out->sqp_iter = sqp_iter;

            // stop timer
            total_time += acados_toc(&timer0);

            // save time
            mem->time_tot = total_time;
            nlp_out->total_time = total_time;

            printf("QP solver returned error status %d in iteration %d\n", qp_status, sqp_iter);
#if defined(ACADOS_WITH_OPENMP)
            // restore number of threads
            omp_set_num_threads(num_threads_bkp);
#endif

            if (opts->print_level > 1)
            {
                printf("\n Failed to solve the following QP:\n");
                if (opts->print_level > sqp_iter + 1)
                    print_ocp_qp_in(nlp_mem->qp_in);
            }

            mem->status = ACADOS_QP_FAILURE;
            return mem->status;
        }

        ocp_nlp_update_variables_sqp(config, dims, nlp_in, nlp_out, nlp_opts, nlp_mem, nlp_work);

        // ocp_nlp_dims_print(nlp_out->dims);
        // ocp_nlp_out_print(nlp_out);
        // exit(1);

        // ??? @rien
        //        for (int_t i = 0; i < N; i++)
        //        {
        //   ocp_nlp_dynamics_opts *dynamics_opts = opts->dynamics[i];
        //            sim_opts *opts = dynamics_opts->sim_solver;
        //            if (opts->scheme == NULL)
        //                continue;
        //            opts->sens_adj = (opts->scheme->type != exact);
        //            if (nlp_in->freezeSens) {
        //                // freeze inexact sensitivities after first SQP iteration !!
        //                opts->scheme->freeze = true;
        //            }
        //        }

        if (opts->print_level > 0)
        {

            if (sqp_iter%10 == 0)
            {
                printf("# it\tstat\t\teq\t\tineq\t\tcomp\n");
            }

            printf("%i\t%e\t%e\t%e\t%e.\n", sqp_iter, mem->nlp_res->inf_norm_res_g,
                mem->nlp_res->inf_norm_res_b, mem->nlp_res->inf_norm_res_d, mem->nlp_res->inf_norm_res_m );
        }

    }


    // stop timer
    total_time += acados_toc(&timer0);

    if (opts->print_level > 0)
        printf("\n\n");

    // ocp_nlp_out_print(nlp_out);

    // save sqp iterations number
    mem->sqp_iter = sqp_iter;
    nlp_out->sqp_iter = sqp_iter;

    // save time
    mem->time_tot = total_time;
    nlp_out->total_time = total_time;

    // maximum number of iterations reached
#if defined(ACADOS_WITH_OPENMP)
    // restore number of threads
    omp_set_num_threads(num_threads_bkp);
#endif
    mem->status = ACADOS_MAXITER;
    printf("\n ocp_nlp_sqp: maximum iterations reached\n");

    return mem->status;
}



int ocp_nlp_sqp_precompute(void *config_, void *dims_, void *nlp_in_, void *nlp_out_,
                void *opts_, void *mem_, void *work_)
{
    ocp_nlp_dims *dims = dims_;
    ocp_nlp_config *config = config_;
    ocp_nlp_sqp_opts *opts = opts_;
    ocp_nlp_sqp_memory *mem = mem_;
    ocp_nlp_in *nlp_in = nlp_in_;
    // ocp_nlp_out *nlp_out = nlp_out_;
    ocp_nlp_memory *nlp_mem = mem->nlp_mem;

    ocp_nlp_sqp_workspace *work = work_;
    ocp_nlp_sqp_cast_workspace(config, dims, opts, mem, work);
    ocp_nlp_workspace *nlp_work = work->nlp_work;

    int N = dims->N;
    int status = ACADOS_SUCCESS;

    int ii;

    // TODO(all) add flag to enable/disable checks
    for (ii = 0; ii <= N; ii++)
    {
        int module_val;
        config->constraints[ii]->dims_get(config->constraints[ii], dims->constraints[ii], "ns", &module_val);
        if (dims->ns[ii] != module_val)
        {
            printf("ocp_nlp_sqp_precompute: inconsistent dimension ns for stage %d with constraint module, got %d, module: %d.",
                   ii, dims->ns[ii], module_val);
            exit(1);
        }
    }

    // precompute
    for (ii = 0; ii < N; ii++)
    {
        // set T
        config->dynamics[ii]->model_set(config->dynamics[ii], dims->dynamics[ii],
                                        nlp_in->dynamics[ii], "T", nlp_in->Ts+ii);
        // dynamics precompute
        status = config->dynamics[ii]->precompute(config->dynamics[ii], dims->dynamics[ii],
                                                nlp_in->dynamics[ii], opts->nlp_opts->dynamics[ii],
                                                nlp_mem->dynamics[ii], nlp_work->dynamics[ii]);
        if (status != ACADOS_SUCCESS)
            return status;
    }
    return status;
}



void ocp_nlp_sqp_eval_param_sens(void *config_, void *dims_, void *opts_, void *mem_, void *work_,
                                 char *field, int stage, int index, void *sens_nlp_out_)
{
    ocp_nlp_dims *dims = dims_;
    ocp_nlp_config *config = config_;
    ocp_nlp_sqp_opts *opts = opts_;
    ocp_nlp_sqp_memory *mem = mem_;
    ocp_nlp_memory *nlp_mem = mem->nlp_mem;
    ocp_nlp_out *sens_nlp_out = sens_nlp_out_;

    ocp_nlp_sqp_workspace *work = work_;
    ocp_nlp_sqp_cast_workspace(config, dims, opts, mem, work);
    ocp_nlp_workspace *nlp_work = work->nlp_work;

    d_ocp_qp_copy_all(nlp_mem->qp_in, work->tmp_qp_in);
    d_ocp_qp_set_rhs_zero(work->tmp_qp_in);

    double one = 1.0;

    if ((!strcmp("ex", field)) & (stage==0))
    {
        d_ocp_qp_set_el("lbx", stage, index, &one, work->tmp_qp_in);
        d_ocp_qp_set_el("ubx", stage, index, &one, work->tmp_qp_in);

//        d_ocp_qp_print(work->tmp_qp_in->dim, work->tmp_qp_in);

        config->qp_solver->eval_sens(config->qp_solver, dims->qp_solver, work->tmp_qp_in, work->tmp_qp_out,
                               opts->nlp_opts->qp_solver_opts, nlp_mem->qp_solver_mem, nlp_work->qp_work);

//        d_ocp_qp_sol_print(work->tmp_qp_out->dim, work->tmp_qp_out);
//        exit(1);
        
        /* copy tmp_qp_out into sens_nlp_out */

        int i;

        int N = dims->N;
        int *nv = dims->nv;
        int *nx = dims->nx;
        // int *nu = dims->nu;
        int *ni = dims->ni;
        // int *nz = dims->nz;

        for (i = 0; i <= N; i++)
        {
            blasfeo_dveccp(nv[i], work->tmp_qp_out->ux + i, 0, sens_nlp_out->ux + i, 0);

            if (i < N)
                blasfeo_dveccp(nx[i + 1], work->tmp_qp_out->pi + i, 0, sens_nlp_out->pi + i, 0);

            blasfeo_dveccp(2 * ni[i], work->tmp_qp_out->lam + i, 0, sens_nlp_out->lam + i, 0);

            blasfeo_dveccp(2 * ni[i], work->tmp_qp_out->t + i, 0, sens_nlp_out->t + i, 0);

        }

    }
    else
    {
        printf("\nerror: field %s at stage %d not available in ocp_nlp_sqp_eval_param_sens\n", field, stage);
        exit(1);
    }

    return;
}



// TODO rename memory_get ???
void ocp_nlp_sqp_get(void *config_, void *dims_, void *mem_, const char *field, void *return_value_)
{
    ocp_nlp_config *config = config_;
	ocp_nlp_dims *dims = dims_;
    ocp_nlp_sqp_memory *mem = mem_;

    if (!strcmp("sqp_iter", field))
    {
        int *value = return_value_;
        *value = mem->sqp_iter;
    }
    else if (!strcmp("status", field))
    {
        int *value = return_value_;
        *value = mem->status;
    }
    else if (!strcmp("time_tot", field) || !strcmp("tot_time", field))
    {
        double *value = return_value_;
        *value = mem->time_tot;
    }
    else if (!strcmp("time_qp_sol", field) || !strcmp("time_qp", field))
    {
        double *value = return_value_;
        *value = mem->time_qp_sol;
    }
    else if (!strcmp("time_qp_solver", field) || !strcmp("time_qp_solver_call", field))
    {
        double *value = return_value_;
        *value = mem->time_qp_solver_call;
    }
    else if (!strcmp("time_qp_xcond", field))
    {
        double *value = return_value_;
        *value = mem->time_qp_xcond;
    }
    else if (!strcmp("time_lin", field))
    {
        double *value = return_value_;
        *value = mem->time_lin;
    }
    else if (!strcmp("time_reg", field))
    {
        double *value = return_value_;
        *value = mem->time_reg;
    }
    else if (!strcmp("time_sim", field) || !strcmp("time_sim_ad", field) || !strcmp("time_sim_la", field))
    {
		double tmp = 0.0;
		double *ptr = return_value_;
		int N = dims->N;
		int ii;
		for (ii=0; ii<N; ii++)
		{
			config->dynamics[ii]->memory_get(config->dynamics[ii], dims->dynamics[ii], mem->nlp_mem->dynamics[ii], field, &tmp);
			*ptr += tmp;
		}
	}
    else if (!strcmp("nlp_res", field))
    {
        ocp_nlp_res **value = return_value_;
        *value = mem->nlp_res;
    }
    else if (!strcmp("stat", field))
    {
        double **value = return_value_;
        *value = mem->stat;
    }
    else if (!strcmp("statistics", field))
    {
        int n_row = mem->stat_m<mem->sqp_iter+1 ? mem->stat_m : mem->sqp_iter+1;
        double *value = return_value_;
        for (int ii=0; ii<n_row; ii++)
        {
            value[ii+0] = ii;
            for (int jj=0; jj<mem->stat_n; jj++)
                value[ii+(jj+1)*n_row] = mem->stat[jj+ii*mem->stat_n];
        }
    }
    else if (!strcmp("stat_m", field))
    {
        int *value = return_value_;
        *value = mem->stat_m;
    }
    else if (!strcmp("stat_n", field))
    {
        int *value = return_value_;
        *value = mem->stat_n;
    }
    else if (!strcmp("nlp_mem", field))
    {
        void **value = return_value_;
        *value = mem->nlp_mem;
    }
    else if (!strcmp("qp_xcond_dims", field))
    {
        void **value = return_value_;
        *value = dims->qp_solver->xcond_dims;
    }
    else if (!strcmp("qp_xcond_in", field))
    {
        void **value = return_value_;
        *value = mem->nlp_mem->qp_solver_mem->xcond_qp_in;
    }
    else if (!strcmp("qp_xcond_out", field))
    {
        void **value = return_value_;
        *value = mem->nlp_mem->qp_solver_mem->xcond_qp_out;
    }
    else if (!strcmp("qp_in", field))
    {
        void **value = return_value_;
        *value = mem->nlp_mem->qp_in;
    }
    else if (!strcmp("qp_out", field))
    {
        void **value = return_value_;
        *value = mem->nlp_mem->qp_out;
    }
    else if (!strcmp("qp_iter", field))
    {
		config->qp_solver->memory_get(config->qp_solver, mem->nlp_mem->qp_solver_mem, "iter", return_value_);
    }
    else
    {
        printf("\nerror: field %s not available in ocp_nlp_sqp_get\n", field);
        exit(1);
    }

}



void ocp_nlp_sqp_config_initialize_default(void *config_)
{
    ocp_nlp_config *config = (ocp_nlp_config *) config_;

    config->opts_calculate_size = &ocp_nlp_sqp_opts_calculate_size;
    config->opts_assign = &ocp_nlp_sqp_opts_assign;
    config->opts_initialize_default = &ocp_nlp_sqp_opts_initialize_default;
    config->opts_update = &ocp_nlp_sqp_opts_update;
    config->opts_set = &ocp_nlp_sqp_opts_set;
    config->opts_set_at_stage = &ocp_nlp_sqp_opts_set_at_stage;
    config->memory_calculate_size = &ocp_nlp_sqp_memory_calculate_size;
    config->memory_assign = &ocp_nlp_sqp_memory_assign;
    config->workspace_calculate_size = &ocp_nlp_sqp_workspace_calculate_size;
    config->evaluate = &ocp_nlp_sqp;
    config->eval_param_sens = &ocp_nlp_sqp_eval_param_sens;
    config->config_initialize_default = &ocp_nlp_sqp_config_initialize_default;
    config->precompute = &ocp_nlp_sqp_precompute;
    config->get = &ocp_nlp_sqp_get;

    return;
}<|MERGE_RESOLUTION|>--- conflicted
+++ resolved
@@ -607,19 +607,9 @@
 
     for (; sqp_iter < opts->max_iter; sqp_iter++)
     {
-<<<<<<< HEAD
-        if (opts->print_level > 0)
-        {
-            printf("\n------- sqp iter %d (max_iter %d) --------\n", 
-                sqp_iter, opts->max_iter);
-            if (opts->print_level > sqp_iter + 1)
-                print_ocp_qp_in(nlp_mem->qp_in);
-        }
-=======
 		
         if (opts->print_level > sqp_iter + 1)
             print_ocp_qp_in(nlp_mem->qp_in);
->>>>>>> aa904981
 
         // linearizate NLP and update QP matrices
         acados_tic(&timer1);
