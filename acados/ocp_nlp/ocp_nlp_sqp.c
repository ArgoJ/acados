/*
 * Copyright 2019 Gianluca Frison, Dimitris Kouzoupis, Robin Verschueren,
 * Andrea Zanelli, Niels van Duijkeren, Jonathan Frey, Tommaso Sartor,
 * Branimir Novoselnik, Rien Quirynen, Rezart Qelibari, Dang Doan,
 * Jonas Koenemann, Yutao Chen, Tobias Schöls, Jonas Schlagenhauf, Moritz Diehl
 *
 * This file is part of acados.
 *
 * The 2-Clause BSD License
 *
 * Redistribution and use in source and binary forms, with or without
 * modification, are permitted provided that the following conditions are met:
 *
 * 1. Redistributions of source code must retain the above copyright notice,
 * this list of conditions and the following disclaimer.
 *
 * 2. Redistributions in binary form must reproduce the above copyright notice,
 * this list of conditions and the following disclaimer in the documentation
 * and/or other materials provided with the distribution.
 *
 * THIS SOFTWARE IS PROVIDED BY THE COPYRIGHT HOLDERS AND CONTRIBUTORS "AS IS"
 * AND ANY EXPRESS OR IMPLIED WARRANTIES, INCLUDING, BUT NOT LIMITED TO, THE
 * IMPLIED WARRANTIES OF MERCHANTABILITY AND FITNESS FOR A PARTICULAR PURPOSE
 * ARE DISCLAIMED. IN NO EVENT SHALL THE COPYRIGHT HOLDER OR CONTRIBUTORS BE
 * LIABLE FOR ANY DIRECT, INDIRECT, INCIDENTAL, SPECIAL, EXEMPLARY, OR
 * CONSEQUENTIAL DAMAGES (INCLUDING, BUT NOT LIMITED TO, PROCUREMENT OF
 * SUBSTITUTE GOODS OR SERVICES; LOSS OF USE, DATA, OR PROFITS; OR BUSINESS
 * INTERRUPTION) HOWEVER CAUSED AND ON ANY THEORY OF LIABILITY, WHETHER IN
 * CONTRACT, STRICT LIABILITY, OR TORT (INCLUDING NEGLIGENCE OR OTHERWISE)
 * ARISING IN ANY WAY OUT OF THE USE OF THIS SOFTWARE, EVEN IF ADVISED OF THE
 * POSSIBILITY OF SUCH DAMAGE.;
 */


#include "acados/ocp_nlp/ocp_nlp_sqp.h"

// external
#include <assert.h>
#include <math.h>
#include <stdio.h>
#include <string.h>
#include <stdlib.h>
#if defined(ACADOS_WITH_OPENMP)
#include <omp.h>
#endif

// blasfeo
#include "blasfeo/include/blasfeo_d_aux.h"
#include "blasfeo/include/blasfeo_d_aux_ext_dep.h"
#include "blasfeo/include/blasfeo_d_blas.h"
// acados
#include "acados/ocp_nlp/ocp_nlp_common.h"
#include "acados/ocp_nlp/ocp_nlp_dynamics_cont.h"
#include "acados/ocp_nlp/ocp_nlp_reg_common.h"
#include "acados/ocp_qp/ocp_qp_common.h"
#include "acados/sim/sim_common.h"
#include "acados/utils/math.h"
#include "acados/utils/mem.h"
#include "acados/utils/print.h"
#include "acados/utils/timing.h"
#include "acados/utils/types.h"



/************************************************
 * options
 ************************************************/

int ocp_nlp_sqp_opts_calculate_size(void *config_, void *dims_)
{
    ocp_nlp_dims *dims = dims_;
    ocp_nlp_config *config = config_;

    ocp_qp_xcond_solver_config *qp_solver = config->qp_solver;
    ocp_nlp_dynamics_config **dynamics = config->dynamics;
    ocp_nlp_cost_config **cost = config->cost;
    ocp_nlp_constraints_config **constraints = config->constraints;

    int N = dims->N;

    int size = 0;

    size += sizeof(ocp_nlp_sqp_opts);

    size += qp_solver->opts_calculate_size(qp_solver, dims->qp_solver);

    size += config->regularize->opts_calculate_size();

    // dynamics
    size += N * sizeof(void *);
    for (int ii = 0; ii < N; ii++)
    {
        size += dynamics[ii]->opts_calculate_size(dynamics[ii], dims->dynamics[ii]);
    }

    // cost
    size += (N + 1) * sizeof(void *);
    for (int ii = 0; ii <= N; ii++)
    {
        size += cost[ii]->opts_calculate_size(cost[ii], dims->cost[ii]);
    }

    // constraints
    size += (N + 1) * sizeof(void *);
    for (int ii = 0; ii <= N; ii++)
    {
        size += constraints[ii]->opts_calculate_size(constraints[ii], dims->constraints[ii]);
    }

    return size;
}



void *ocp_nlp_sqp_opts_assign(void *config_, void *dims_, void *raw_memory)
{
    ocp_nlp_dims *dims = dims_;
    ocp_nlp_config *config = config_;

    ocp_qp_xcond_solver_config *qp_solver = config->qp_solver;
    ocp_nlp_dynamics_config **dynamics = config->dynamics;
    ocp_nlp_cost_config **cost = config->cost;
    ocp_nlp_constraints_config **constraints = config->constraints;

    int N = dims->N;

    char *c_ptr = (char *) raw_memory;

    ocp_nlp_sqp_opts *opts = (ocp_nlp_sqp_opts *) c_ptr;
    c_ptr += sizeof(ocp_nlp_sqp_opts);

    opts->qp_solver_opts = qp_solver->opts_assign(qp_solver, dims->qp_solver, c_ptr);
    c_ptr += qp_solver->opts_calculate_size(qp_solver, dims->qp_solver);

    opts->regularize = config->regularize->opts_assign(c_ptr);
    c_ptr += config->regularize->opts_calculate_size();

    // dynamics
    opts->dynamics = (void **) c_ptr;
    c_ptr += N * sizeof(void *);
    for (int ii = 0; ii < N; ii++)
    {
        opts->dynamics[ii] = dynamics[ii]->opts_assign(dynamics[ii], dims->dynamics[ii], c_ptr);
        c_ptr += dynamics[ii]->opts_calculate_size(dynamics[ii], dims->dynamics[ii]);
    }

    // cost
    opts->cost = (void **) c_ptr;
    c_ptr += (N + 1) * sizeof(void *);
    for (int ii = 0; ii <= N; ii++)
    {
        opts->cost[ii] = cost[ii]->opts_assign(cost[ii], dims->cost[ii], c_ptr);
        c_ptr += cost[ii]->opts_calculate_size(cost[ii], dims->cost[ii]);
    }

    // constraints
    opts->constraints = (void **) c_ptr;
    c_ptr += (N + 1) * sizeof(void *);
    for (int ii = 0; ii <= N; ii++)
    {
        opts->constraints[ii] =
            constraints[ii]->opts_assign(constraints[ii], dims->constraints[ii], c_ptr);
        c_ptr += constraints[ii]->opts_calculate_size(constraints[ii], dims->constraints[ii]);
    }

    assert((char *) raw_memory + ocp_nlp_sqp_opts_calculate_size(config, dims) >= c_ptr);

    return opts;
}



void ocp_nlp_sqp_opts_initialize_default(void *config_, void *dims_, void *opts_)
{
    ocp_nlp_dims *dims = dims_;
    ocp_nlp_config *config = config_;
    ocp_nlp_sqp_opts *opts = opts_;

    ocp_qp_xcond_solver_config *qp_solver = config->qp_solver;
    ocp_nlp_dynamics_config **dynamics = config->dynamics;
    ocp_nlp_cost_config **cost = config->cost;
    ocp_nlp_constraints_config **constraints = config->constraints;
    ocp_nlp_reg_config *regularize = config->regularize;

    int ii;

    int N = dims->N;

    // SQP opts

    opts->max_iter = 20;
    opts->tol_stat = 1e-8;
    opts->tol_eq   = 1e-8;
    opts->tol_ineq = 1e-8;
    opts->tol_comp = 1e-8;

    opts->reuse_workspace = 1;
#if defined(ACADOS_WITH_OPENMP)
    opts->num_threads = ACADOS_NUM_THREADS;
#endif

    opts->ext_qp_res = 0;

    opts->qp_warm_start = 0;

    opts->step_length = 1.0;

    // submodules opts

    // qp solver
    qp_solver->opts_initialize_default(qp_solver, dims->qp_solver, opts->qp_solver_opts);
    // overwrite default
    qp_solver->opts_set(qp_solver, opts->qp_solver_opts, "tol_stat", &opts->tol_stat);
    qp_solver->opts_set(qp_solver, opts->qp_solver_opts, "tol_eq", &opts->tol_eq);
    qp_solver->opts_set(qp_solver, opts->qp_solver_opts, "tol_ineq", &opts->tol_ineq);
    qp_solver->opts_set(qp_solver, opts->qp_solver_opts, "tol_comp", &opts->tol_comp);

    // regularization
    regularize->opts_initialize_default(regularize, dims->regularize, opts->regularize);

    // dynamics
    for (ii = 0; ii < N; ii++)
    {
        dynamics[ii]->opts_initialize_default(dynamics[ii], dims->dynamics[ii], opts->dynamics[ii]);
    }

    // cost
    for (ii = 0; ii <= N; ii++)
    {
        cost[ii]->opts_initialize_default(cost[ii], dims->cost[ii], opts->cost[ii]);
    }

    // constraints
    for (ii = 0; ii <= N; ii++)
    {
        constraints[ii]->opts_initialize_default(constraints[ii], dims->constraints[ii],
                                                 opts->constraints[ii]);
    }

    return;
}



void ocp_nlp_sqp_opts_update(void *config_, void *dims_, void *opts_)
{
    ocp_nlp_dims *dims = dims_;
    ocp_nlp_config *config = config_;
    ocp_nlp_sqp_opts *opts = opts_;

    ocp_qp_xcond_solver_config *qp_solver = config->qp_solver;
    ocp_nlp_dynamics_config **dynamics = config->dynamics;
    ocp_nlp_cost_config **cost = config->cost;
    ocp_nlp_constraints_config **constraints = config->constraints;

    int ii;

    int N = dims->N;

    qp_solver->opts_update(qp_solver, dims->qp_solver, opts->qp_solver_opts);

    // dynamics
    for (ii = 0; ii < N; ii++)
    {
        dynamics[ii]->opts_update(dynamics[ii], dims->dynamics[ii], opts->dynamics[ii]);
    }

    // cost
    for (ii = 0; ii <= N; ii++)
    {
        cost[ii]->opts_update(cost[ii], dims->cost[ii], opts->cost[ii]);
    }

    // constraints
    for (ii = 0; ii <= N; ii++)
    {
        constraints[ii]->opts_update(constraints[ii], dims->constraints[ii], opts->constraints[ii]);
    }

    return;
}



void ocp_nlp_sqp_opts_set(void *config_, void *opts_, const char *field, void* value)
{
    ocp_nlp_sqp_opts *opts = (ocp_nlp_sqp_opts *) opts_;
    ocp_nlp_config *config = config_;

    int ii;

    char module[MAX_STR_LEN];
    char *ptr_module = NULL;
    int module_length = 0;

    // extract module name
    char *char_ = strchr(field, '_');
    if(char_!=NULL)
    {
        module_length = char_-field;
        for(ii=0; ii<module_length; ii++)
            module[ii] = field[ii];
        module[module_length] = '\0'; // add end of string
        ptr_module = module;
    }

    // pass options to QP module
    if( ptr_module!=NULL && (!strcmp(ptr_module, "qp")) )
    {
        config->qp_solver->opts_set(config->qp_solver, opts->qp_solver_opts, field+module_length+1, value);

        if(!strcmp(field, "qp_warm_start"))
        {
            int* i_ptr = (int *) value;
            opts->qp_warm_start = *i_ptr;
        }
    }
    else // nlp opts
    {
        if (!strcmp(field, "max_iter"))
        {
            int* max_iter = (int *) value;
            opts->max_iter = *max_iter;
        }
        else if (!strcmp(field, "reuse_workspace"))
        {
            int* reuse_workspace = (int *) value;
            opts->reuse_workspace = *reuse_workspace;
        }
        else if (!strcmp(field, "num_threads"))
        {
            int* num_threads = (int *) value;
            opts->num_threads = *num_threads;
        }
        else if (!strcmp(field, "tol_stat")) // TODO rename !!! to be what?!
        {
            double* tol_stat = (double *) value;
            opts->tol_stat = *tol_stat;
            // TODO: set accuracy of the qp_solver to the minimum of current QP accuracy and the one specified.
            config->qp_solver->opts_set(config->qp_solver, opts->qp_solver_opts, "tol_stat", value);
        }
        else if (!strcmp(field, "tol_eq")) // TODO rename !!!
        {
            double* tol_eq = (double *) value;
            opts->tol_eq = *tol_eq;
            // TODO: set accuracy of the qp_solver to the minimum of current QP accuracy and the one specified.
            config->qp_solver->opts_set(config->qp_solver, opts->qp_solver_opts, "tol_eq", value);
        }
        else if (!strcmp(field, "tol_ineq")) // TODO rename !!!
        {
            double* tol_ineq = (double *) value;
            opts->tol_ineq = *tol_ineq;
            // TODO: set accuracy of the qp_solver to the minimum of current QP accuracy and the one specified.
            config->qp_solver->opts_set(config->qp_solver, opts->qp_solver_opts, "tol_ineq", value);
        }
        else if (!strcmp(field, "tol_comp")) // TODO rename !!!
        {
            double* tol_comp = (double *) value;
            opts->tol_comp = *tol_comp;
            // TODO: set accuracy of the qp_solver to the minimum of current QP accuracy and the one specified.
            config->qp_solver->opts_set(config->qp_solver, opts->qp_solver_opts, "tol_comp", value);
        }
        else if (!strcmp(field, "exact_hess"))
        {
            int N = config->N;
            // cost
            for (ii=0; ii<=N; ii++)
                config->cost[ii]->opts_set(config->cost[ii], opts->cost[ii], "exact_hess", value);
            // dynamics
            for (ii=0; ii<N; ii++)
                config->dynamics[ii]->opts_set(config->dynamics[ii], opts->dynamics[ii], "compute_hess", value);
            // constraints TODO disabled for now as prevents convergence !!!
//            for (ii=0; ii<=N; ii++)
//                config->constraints[ii]->opts_set(config->constraints[ii], opts->constraints[ii], "compute_hess", value);
        }
        else if (!strcmp(field, "ext_qp_res"))
        {
            int* ext_qp_res = (int *) value;
            opts->ext_qp_res = *ext_qp_res;
        }
        else if (!strcmp(field, "step_length"))
        {
            double* step_length = (double *) value;
            opts->step_length = *step_length;
        }
        else
        {
            printf("\nerror: ocp_nlp_sqp_opts_set: wrong field: %s\n", field);
            exit(1);
        }
    }

    return;

}



void ocp_nlp_sqp_dynamics_opts_set(void *config_, void *opts_, int stage,
        const char *field, void *value)
{
    ocp_nlp_config *config = config_;
    ocp_nlp_sqp_opts *opts = opts_;
    ocp_nlp_dynamics_config *dyn_config = config->dynamics[stage];

    dyn_config->opts_set(dyn_config, opts->dynamics[stage], field, value);

    return;

}



void ocp_nlp_sqp_cost_opts_set(void *config_, void *opts_, int stage,
        const char *field, void *value)
{
    ocp_nlp_config *config = config_;
    ocp_nlp_sqp_opts *opts = opts_;
    ocp_nlp_cost_config *cost_config = config->cost[stage];

    cost_config->opts_set(cost_config, opts->cost[stage], field, value);

    return;

}



void ocp_nlp_sqp_constraints_opts_set(void *config_, void *opts_, int stage,
        const char *field, void *value)
{
    ocp_nlp_config *config = config_;
    ocp_nlp_sqp_opts *opts = opts_;
    ocp_nlp_constraints_config *constraints_config = config->constraints[stage];

    constraints_config->opts_set(constraints_config, opts->constraints[stage], (char *) field, value);

    return;

}



/************************************************
 * memory
 ************************************************/

int ocp_nlp_sqp_memory_calculate_size(void *config_, void *dims_, void *opts_)
{
    ocp_nlp_dims *dims = dims_;
    ocp_nlp_config *config = config_;
    ocp_nlp_sqp_opts *opts = opts_;

    ocp_qp_xcond_solver_config *qp_solver = config->qp_solver;
    ocp_nlp_dynamics_config **dynamics = config->dynamics;
    ocp_nlp_cost_config **cost = config->cost;
    ocp_nlp_constraints_config **constraints = config->constraints;

    // loop index
    int ii;

    // extract dims
    int N = dims->N;
    // ocp_nlp_cost_dims **cost_dims = dims->cost;
    // int ny;
    int *nx = dims->nx;
    int *nu = dims->nu;
    int *nz = dims->nz;

    int size = 0;

    size += sizeof(ocp_nlp_sqp_memory);

    // qp in
    size += ocp_qp_in_calculate_size(dims->qp_solver->orig_dims);

    // qp out
    size += ocp_qp_out_calculate_size(dims->qp_solver->orig_dims);

    // qp solver
    size += qp_solver->memory_calculate_size(qp_solver, dims->qp_solver, opts->qp_solver_opts);

    // regularization
    size += config->regularize->memory_calculate_size(config->regularize, dims->regularize, opts->regularize);

    // dynamics
    size += N * sizeof(void *);
    for (int ii = 0; ii < N; ii++)
    {
        size += dynamics[ii]->memory_calculate_size(dynamics[ii], dims->dynamics[ii],
                                                    opts->dynamics[ii]);
    }

    // cost
    size += (N + 1) * sizeof(void *);
    for (int ii = 0; ii <= N; ii++)
    {
        size += cost[ii]->memory_calculate_size(cost[ii], dims->cost[ii], opts->cost[ii]);
    }

    // constraints
    size += (N + 1) * sizeof(void *);
    for (int ii = 0; ii <= N; ii++)
    {
        size += constraints[ii]->memory_calculate_size(constraints[ii], dims->constraints[ii],
                                                       opts->constraints[ii]);
    }

    // nlp res
    size += ocp_nlp_res_calculate_size(dims);

    // nlp mem
    size += ocp_nlp_memory_calculate_size(config, dims);

    // stat
    int stat_m = opts->max_iter+1;
    int stat_n = 6;
    if(opts->ext_qp_res)
        stat_n += 4;
    size += stat_n*stat_m*sizeof(double);

    // dzduxt
    size += (N+1)*sizeof(struct blasfeo_dmat);
    for(ii=0; ii<=N; ii++)
        size += blasfeo_memsize_dmat(nu[ii]+nx[ii], nz[ii]);
    // z_alg
    size += (N+1)*sizeof(struct blasfeo_dvec);
    for(ii=0; ii<=N; ii++)
        size += blasfeo_memsize_dvec(nz[ii]);

    size += 1*8;  // blasfeo_str align
    size += 1*64;  // blasfeo_mem align

    size += 8;  // initial align

    //    make_int_multiple_of(64, &size);

    return size;
}



void *ocp_nlp_sqp_memory_assign(void *config_, void *dims_, void *opts_, void *raw_memory)
{
    ocp_nlp_dims *dims = dims_;
    ocp_nlp_config *config = config_;
    ocp_nlp_sqp_opts *opts = opts_;

    ocp_qp_xcond_solver_config *qp_solver = config->qp_solver;
    ocp_nlp_dynamics_config **dynamics = config->dynamics;
    ocp_nlp_cost_config **cost = config->cost;
    ocp_nlp_constraints_config **constraints = config->constraints;

    char *c_ptr = (char *) raw_memory;

    // extract dims
    int N = dims->N;
    // ocp_nlp_cost_dims **cost_dims = dims->cost;
    // int ny;
    int *nx = dims->nx;
    int *nu = dims->nu;
    int *nz = dims->nz;

    // initial align
    align_char_to(8, &c_ptr);

    ocp_nlp_sqp_memory *mem = (ocp_nlp_sqp_memory *) c_ptr;
    c_ptr += sizeof(ocp_nlp_sqp_memory);

    // qp in
    mem->qp_in = ocp_qp_in_assign(dims->qp_solver->orig_dims, c_ptr);
    c_ptr += ocp_qp_in_calculate_size(dims->qp_solver->orig_dims);

    // qp out
    mem->qp_out = ocp_qp_out_assign(dims->qp_solver->orig_dims, c_ptr);
    c_ptr += ocp_qp_out_calculate_size(dims->qp_solver->orig_dims);

    // QP solver
    mem->qp_solver_mem = qp_solver->memory_assign(qp_solver, dims->qp_solver, opts->qp_solver_opts, c_ptr);
    c_ptr += qp_solver->memory_calculate_size(qp_solver, dims->qp_solver, opts->qp_solver_opts);

    // regularization
    mem->regularize_mem = config->regularize->memory_assign(config->regularize, dims->regularize, opts->regularize, c_ptr);
    c_ptr += config->regularize->memory_calculate_size(config->regularize, dims->regularize, opts->regularize);

    // nlp res
    mem->nlp_res = ocp_nlp_res_assign(dims, c_ptr);
    c_ptr += mem->nlp_res->memsize;

    // nlp mem
    mem->nlp_mem = ocp_nlp_memory_assign(config, dims, c_ptr);
    c_ptr += ocp_nlp_memory_calculate_size(config, dims);

    // dynamics
    mem->dynamics = (void **) c_ptr;
    c_ptr += N * sizeof(void *);
    for (int ii = 0; ii < N; ii++)
    {
        mem->dynamics[ii] = dynamics[ii]->memory_assign(dynamics[ii], dims->dynamics[ii],
                                                        opts->dynamics[ii], c_ptr);
        c_ptr += dynamics[ii]->memory_calculate_size(dynamics[ii], dims->dynamics[ii],
                                                     opts->dynamics[ii]);
    }

    // cost
    mem->cost = (void **) c_ptr;
    c_ptr += (N + 1) * sizeof(void *);
    for (int ii = 0; ii <= N; ii++)
    {
        mem->cost[ii] = cost[ii]->memory_assign(cost[ii], dims->cost[ii], opts->cost[ii], c_ptr);
        c_ptr += cost[ii]->memory_calculate_size(cost[ii], dims->cost[ii], opts->cost[ii]);
    }

    // constraints
    mem->constraints = (void **) c_ptr;
    c_ptr += (N + 1) * sizeof(void *);
    for (int ii = 0; ii <= N; ii++)
    {
        mem->constraints[ii] = constraints[ii]->memory_assign(
            constraints[ii], dims->constraints[ii], opts->constraints[ii], c_ptr);
        c_ptr += constraints[ii]->memory_calculate_size(constraints[ii], dims->constraints[ii],
                                                        opts->constraints[ii]);
    }

    // stat
    mem->stat = (double *) c_ptr;
    mem->stat_m = opts->max_iter+1;
    mem->stat_n = 6;
    if (opts->ext_qp_res)
        mem->stat_n += 4;
    c_ptr += mem->stat_m*mem->stat_n*sizeof(double);

    // blasfeo_str align
    align_char_to(8, &c_ptr);

    // dzduxt
    mem->dzduxt = (struct blasfeo_dmat *) c_ptr;
    c_ptr += (N+1)*sizeof(struct blasfeo_dmat);
    // z_alg
    mem->z_alg = (struct blasfeo_dvec *) c_ptr;
    c_ptr += (N+1)*sizeof(struct blasfeo_dvec);

    // blasfeo_mem align
    align_char_to(64, &c_ptr);

    // dzduxt
    for (int ii=0; ii<=N; ii++)
    {
        blasfeo_create_dmat(nu[ii]+nx[ii], nz[ii], mem->dzduxt+ii, c_ptr);
        c_ptr += blasfeo_memsize_dmat(nu[ii]+nx[ii], nz[ii]);
    }
    // z_alg
    for (int ii=0; ii<=N; ii++)
    {
        blasfeo_create_dvec(nz[ii], mem->z_alg+ii, c_ptr);
        c_ptr += blasfeo_memsize_dvec(nz[ii]);
    }

    mem->status = ACADOS_READY;

    assert((char *) raw_memory + ocp_nlp_sqp_memory_calculate_size(config, dims, opts) >= c_ptr);

    return mem;
}



/************************************************
 * workspace
 ************************************************/

int ocp_nlp_sqp_workspace_calculate_size(void *config_, void *dims_, void *opts_)
{
    ocp_nlp_dims *dims = dims_;
    ocp_nlp_config *config = config_;
    ocp_nlp_sqp_opts *opts = opts_;

    ocp_qp_xcond_solver_config *qp_solver = config->qp_solver;
    ocp_nlp_dynamics_config **dynamics = config->dynamics;
    ocp_nlp_cost_config **cost = config->cost;
    ocp_nlp_constraints_config **constraints = config->constraints;

    // loop index
    int ii;

    // extract dims
    int N = dims->N;
    // int *nx = dims->nx;
    // int *nu = dims->nu;
    // int *nz = dims->nz;

    int size = 0;
    int size_tmp = 0;
    int tmp;

    // sqp
    size += sizeof(ocp_nlp_sqp_work);

    // tmp qp in
    size += ocp_qp_in_calculate_size(dims->qp_solver->orig_dims);

    // tmp qp out
    size += ocp_qp_out_calculate_size(dims->qp_solver->orig_dims);

    // array of pointers
    // cost
    size += (N + 1) * sizeof(void *);
    // dynamics
    size += N * sizeof(void *);
    // constraints
    size += (N + 1) * sizeof(void *);

    if(opts->ext_qp_res)
    {
        // qp res
        size += ocp_qp_res_calculate_size(dims->qp_solver->orig_dims);

        // qp res ws
        size += ocp_qp_res_workspace_calculate_size(dims->qp_solver->orig_dims);
    }

    if (opts->reuse_workspace)
    {

#if defined(ACADOS_WITH_OPENMP)

        // qp solver
        size += qp_solver->workspace_calculate_size(qp_solver, dims->qp_solver,
            opts->qp_solver_opts);

        // dynamics
        for (ii = 0; ii < N; ii++)
        {
            size += dynamics[ii]->workspace_calculate_size(dynamics[ii], dims->dynamics[ii],
                                                           opts->dynamics[ii]);
        }

        // cost
        for (ii = 0; ii <= N; ii++)
        {
            size += cost[ii]->workspace_calculate_size(cost[ii], dims->cost[ii], opts->cost[ii]);
        }

        // constraints
        for (ii = 0; ii <= N; ii++)
        {
            size += constraints[ii]->workspace_calculate_size(constraints[ii],
                dims->constraints[ii], opts->constraints[ii]);
        }

#else

        // qp solver
        tmp = qp_solver->workspace_calculate_size(qp_solver, dims->qp_solver, opts->qp_solver_opts);
        size_tmp = tmp > size_tmp ? tmp : size_tmp;

        // dynamics
        for (ii = 0; ii < N; ii++)
        {
            tmp = dynamics[ii]->workspace_calculate_size(dynamics[ii], dims->dynamics[ii], opts->dynamics[ii]);
            size_tmp = tmp > size_tmp ? tmp : size_tmp;
        }

        // cost
        for (ii = 0; ii <= N; ii++)
        {
            tmp = cost[ii]->workspace_calculate_size(cost[ii], dims->cost[ii], opts->cost[ii]);
            size_tmp = tmp > size_tmp ? tmp : size_tmp;
        }

        // constraints
        for (ii = 0; ii <= N; ii++)
        {
            tmp = constraints[ii]->workspace_calculate_size(constraints[ii], dims->constraints[ii], opts->constraints[ii]);
            size_tmp = tmp > size_tmp ? tmp : size_tmp;
        }

        size += size_tmp;

#endif

    }
    else
    {

        // qp solver
        size += qp_solver->workspace_calculate_size(qp_solver, dims->qp_solver,
            opts->qp_solver_opts);

        // dynamics
        for (ii = 0; ii < N; ii++)
        {
            size += dynamics[ii]->workspace_calculate_size(dynamics[ii], dims->dynamics[ii],
                                                           opts->dynamics[ii]);
        }

        // cost
        for (ii = 0; ii <= N; ii++)
        {
            size += cost[ii]->workspace_calculate_size(cost[ii], dims->cost[ii], opts->cost[ii]);
        }

        // constraints
        for (ii = 0; ii <= N; ii++)
        {
            size += constraints[ii]->workspace_calculate_size(constraints[ii],
                dims->constraints[ii], opts->constraints[ii]);
        }

    }

    return size;
}



// TODO(all): introduce member "memsize" in all structures to make on-line cast cheaper (i.e. avoid
// to calculate size on-line)
static void ocp_nlp_sqp_cast_workspace(void *config_, ocp_nlp_dims *dims, ocp_nlp_sqp_work *work,
                                       ocp_nlp_sqp_memory *mem, ocp_nlp_sqp_opts *opts)
{
    ocp_nlp_config *config = (ocp_nlp_config *) config_;

    ocp_qp_xcond_solver_config *qp_solver = config->qp_solver;
    ocp_nlp_dynamics_config **dynamics = config->dynamics;
    ocp_nlp_cost_config **cost = config->cost;
    ocp_nlp_constraints_config **constraints = config->constraints;

    // extract dims
    int N = dims->N;
    // int *nx = dims->nx;
    // int *nu = dims->nu;
    // int *nz = dims->nz;

    // sqp
    char *c_ptr = (char *) work;
    c_ptr += sizeof(ocp_nlp_sqp_work);

    // tmp qp in
    work->tmp_qp_in = ocp_qp_in_assign(dims->qp_solver->orig_dims, c_ptr);
    c_ptr += ocp_qp_in_calculate_size(dims->qp_solver->orig_dims);

    // tmp qp out
    work->tmp_qp_out = ocp_qp_out_assign(dims->qp_solver->orig_dims, c_ptr);
    c_ptr += ocp_qp_out_calculate_size(dims->qp_solver->orig_dims);

    // array of pointers
    //
    work->dynamics = (void **) c_ptr;
    c_ptr += N * sizeof(void *);
    //
    work->cost = (void **) c_ptr;
    c_ptr += (N + 1) * sizeof(void *);
    //
    work->constraints = (void **) c_ptr;
    c_ptr += (N + 1) * sizeof(void *);

    if(opts->ext_qp_res)
    {
        // qp res
        work->qp_res = ocp_qp_res_assign(dims->qp_solver->orig_dims, c_ptr);
        c_ptr += ocp_qp_res_calculate_size(dims->qp_solver->orig_dims);

        // qp res ws
        work->qp_res_ws = ocp_qp_res_workspace_assign(dims->qp_solver->orig_dims, c_ptr);
        c_ptr += ocp_qp_res_workspace_calculate_size(dims->qp_solver->orig_dims);
    }

    if (opts->reuse_workspace)
    {

#if defined(ACADOS_WITH_OPENMP)

        // qp solver
        work->qp_work = (void *) c_ptr;
        c_ptr += qp_solver->workspace_calculate_size(qp_solver, dims->qp_solver,
            opts->qp_solver_opts);

        // dynamics
        for (int ii = 0; ii < N; ii++)
        {
            work->dynamics[ii] = c_ptr;
            c_ptr += dynamics[ii]->workspace_calculate_size(dynamics[ii], dims->dynamics[ii],
                                                            opts->dynamics[ii]);
        }

        // cost
        for (int ii = 0; ii <= N; ii++)
        {
            work->cost[ii] = c_ptr;
            c_ptr += cost[ii]->workspace_calculate_size(cost[ii], dims->cost[ii], opts->cost[ii]);
        }

        // constraints
        for (int ii = 0; ii <= N; ii++)
        {
            work->constraints[ii] = c_ptr;
            c_ptr += constraints[ii]->workspace_calculate_size(constraints[ii],
                dims->constraints[ii], opts->constraints[ii]);
        }

#else

        int size_tmp = 0;
        int tmp;

        // qp solver
        work->qp_work = (void *) c_ptr;
        tmp = qp_solver->workspace_calculate_size(qp_solver, dims->qp_solver, opts->qp_solver_opts);
        size_tmp = tmp > size_tmp ? tmp : size_tmp;

        // dynamics
        for (int ii = 0; ii < N; ii++)
        {
            work->dynamics[ii] = c_ptr;
            tmp = dynamics[ii]->workspace_calculate_size(dynamics[ii], dims->dynamics[ii], opts->dynamics[ii]);
            size_tmp = tmp > size_tmp ? tmp : size_tmp;
        }

        // cost
        for (int ii = 0; ii <= N; ii++)
        {
            work->cost[ii] = c_ptr;
            tmp = cost[ii]->workspace_calculate_size(cost[ii], dims->cost[ii], opts->cost[ii]);
            size_tmp = tmp > size_tmp ? tmp : size_tmp;
        }

        // constraints
        for (int ii = 0; ii <= N; ii++)
        {
            work->constraints[ii] = c_ptr;
            tmp = constraints[ii]->workspace_calculate_size(constraints[ii], dims->constraints[ii], opts->constraints[ii]);
            size_tmp = tmp > size_tmp ? tmp : size_tmp;
        }

        c_ptr += size_tmp;

#endif

    }
    else
    {

        // qp solver
        work->qp_work = (void *) c_ptr;
        c_ptr += qp_solver->workspace_calculate_size(qp_solver, dims->qp_solver,
            opts->qp_solver_opts);

        // dynamics
        for (int ii = 0; ii < N; ii++)
        {
            work->dynamics[ii] = c_ptr;
            c_ptr += dynamics[ii]->workspace_calculate_size(dynamics[ii], dims->dynamics[ii],
                                                            opts->dynamics[ii]);
        }

        // cost
        for (int ii = 0; ii <= N; ii++)
        {
            work->cost[ii] = c_ptr;
            c_ptr += cost[ii]->workspace_calculate_size(cost[ii], dims->cost[ii], opts->cost[ii]);
        }

        // constraints
        for (int ii = 0; ii <= N; ii++)
        {
            work->constraints[ii] = c_ptr;
            c_ptr += constraints[ii]->workspace_calculate_size(constraints[ii],
                dims->constraints[ii], opts->constraints[ii]);
        }

    }

    // assert & return
    assert((char *) work + ocp_nlp_sqp_workspace_calculate_size(config, dims, opts) >= c_ptr);

    return;
}



/************************************************
 * functions
 ************************************************/

static void initialize_qp(void *config_, ocp_nlp_dims *dims, ocp_nlp_in *nlp_in,
                          ocp_nlp_out *nlp_out, ocp_nlp_sqp_opts *opts, ocp_nlp_sqp_memory *mem,
                          ocp_nlp_sqp_work *work)
{
    ocp_nlp_config *config = (ocp_nlp_config *) config_;

    // loop index
    int ii;

    // extract dims
    int N = dims->N;

#if defined(ACADOS_WITH_OPENMP)
    #pragma omp parallel for
#endif
    for (ii = 0; ii <= N; ii++)
    {
        // cost
        config->cost[ii]->initialize(config->cost[ii], dims->cost[ii], nlp_in->cost[ii],
                                     opts->cost[ii], mem->cost[ii], work->cost[ii]);
        // dynamics
        if (ii < N)
            config->dynamics[ii]->initialize(config->dynamics[ii], dims->dynamics[ii],
                                         nlp_in->dynamics[ii], opts->dynamics[ii],
                                         mem->dynamics[ii], work->dynamics[ii]);
        // constraints
        config->constraints[ii]->initialize(config->constraints[ii], dims->constraints[ii],
                                            nlp_in->constraints[ii], opts->constraints[ii],
                                            mem->constraints[ii], work->constraints[ii]);
    }

    return;
}



static void linearize_update_qp_matrices(void *config_, ocp_nlp_dims *dims, ocp_nlp_in *nlp_in,
                                         ocp_nlp_out *nlp_out, ocp_nlp_sqp_opts *opts,
                                         ocp_nlp_sqp_memory *mem, ocp_nlp_sqp_work *work)
{
    ocp_nlp_config *config = (ocp_nlp_config *) config_;

    // loop index
    int i;

    // extract dims
    int N = dims->N;
    int *nv = dims->nv;
    int *nx = dims->nx;
    int *nu = dims->nu;
    int *ni = dims->ni;

    ocp_nlp_memory *nlp_mem = mem->nlp_mem;

    /* stage-wise multiple shooting lagrangian evaluation */

#if defined(ACADOS_WITH_OPENMP)
    #pragma omp parallel for
#endif
    for (i = 0; i <= N; i++)
    {
        // init Hessian to 0 
        blasfeo_dgese(nu[i] + nx[i], nu[i] + nx[i], 0.0, mem->qp_in->RSQrq+i, 0, 0);

        // dynamics
        if (i < N)
            config->dynamics[i]->update_qp_matrices(config->dynamics[i], dims->dynamics[i],
                    nlp_in->dynamics[i], opts->dynamics[i], mem->dynamics[i], work->dynamics[i]);

        // cost
        config->cost[i]->update_qp_matrices(config->cost[i], dims->cost[i], nlp_in->cost[i],
                opts->cost[i], mem->cost[i], work->cost[i]);

        // constraints
        config->constraints[i]->update_qp_matrices(config->constraints[i], dims->constraints[i],
                nlp_in->constraints[i], opts->constraints[i], mem->constraints[i], work->constraints[i]);
    }

    /* collect stage-wise evaluations */

#if defined(ACADOS_WITH_OPENMP)
    #pragma omp parallel for
#endif
    for (i=0; i <= N; i++)
    {

        // nlp mem: cost_grad
        struct blasfeo_dvec *cost_grad = config->cost[i]->memory_get_grad_ptr(mem->cost[i]);
        blasfeo_dveccp(nv[i], cost_grad, 0, nlp_mem->cost_grad + i, 0);

        // nlp mem: dyn_fun
        if (i < N)
        {
            struct blasfeo_dvec *dyn_fun
                = config->dynamics[i]->memory_get_fun_ptr(mem->dynamics[i]);
            blasfeo_dveccp(nx[i + 1], dyn_fun, 0, nlp_mem->dyn_fun + i, 0);
        }

        // nlp mem: dyn_adj
        if (i < N)
        {
            struct blasfeo_dvec *dyn_adj
                = config->dynamics[i]->memory_get_adj_ptr(mem->dynamics[i]);
            blasfeo_dveccp(nu[i] + nx[i], dyn_adj, 0, nlp_mem->dyn_adj + i, 0);
        }
        else
        {
            blasfeo_dvecse(nu[N] + nx[N], 0.0, nlp_mem->dyn_adj + N, 0);
        }
        if (i > 0)
        {
            struct blasfeo_dvec *dyn_adj
                = config->dynamics[i-1]->memory_get_adj_ptr(mem->dynamics[i-1]);
            blasfeo_daxpy(nx[i], 1.0, dyn_adj, nu[i-1]+nx[i-1], nlp_mem->dyn_adj+i, nu[i],
                nlp_mem->dyn_adj+i, nu[i]);
        }

        // nlp mem: ineq_fun
        struct blasfeo_dvec *ineq_fun =
            config->constraints[i]->memory_get_fun_ptr(mem->constraints[i]);
        blasfeo_dveccp(2 * ni[i], ineq_fun, 0, nlp_mem->ineq_fun + i, 0);

        // nlp mem: ineq_adj
        struct blasfeo_dvec *ineq_adj =
            config->constraints[i]->memory_get_adj_ptr(mem->constraints[i]);
        blasfeo_dveccp(nv[i], ineq_adj, 0, nlp_mem->ineq_adj + i, 0);

    }

    // TODO(all): still to clean !!!!!!!!!!!!!

    for (i = 0; i <= N; i++)
    {
        // TODO(rien) where should the update happen??? move to qp update ???
        // TODO(all): fix and move where appropriate
        //  if(i<N)
        //  {
        //   ocp_nlp_dynamics_opts *dynamics_opts = opts->dynamics[i];
        //   sim_opts *opts = dynamics_opts->sim_solver;
        //   if (opts->scheme != NULL && opts->scheme->type != exact)
        //   {
        //    for (int_t j = 0; j < nx; j++)
        //     BLASFEO_DVECEL(nlp_mem->cost_grad+i, nu+j) += work->sim_out[i]->grad[j];
        //    for (int_t j = 0; j < nu; j++)
        //     BLASFEO_DVECEL(nlp_mem->cost_grad+i, j) += work->sim_out[i]->grad[nx+j];
        //   }
        //  }
    }

    return;
}



// update QP rhs for SQP (step prim var, abs dual var)
// TODO(all): move in dynamics, cost, constraints modules ???
static void sqp_update_qp_vectors(void *config_, ocp_nlp_dims *dims, ocp_nlp_in *nlp_in,
                                  ocp_nlp_out *nlp_out, ocp_nlp_sqp_opts *opts,
                                  ocp_nlp_sqp_memory *mem, ocp_nlp_sqp_work *work)
{
    // loop index
    int i;

    // extract dims
    int N = dims->N;
    int *nv = dims->nv;
    int *nx = dims->nx;
    // int *nu = dims->nu;
    int *ni = dims->ni;

    ocp_nlp_memory *nlp_mem = mem->nlp_mem;

#if defined(ACADOS_WITH_OPENMP)
    #pragma omp parallel for
#endif
    for (i = 0; i <= N; i++)
    {
        // g
        blasfeo_dveccp(nv[i], nlp_mem->cost_grad + i, 0, mem->qp_in->rqz + i, 0);

        // b
        if (i < N)
            blasfeo_dveccp(nx[i + 1], nlp_mem->dyn_fun + i, 0, mem->qp_in->b + i, 0);

        // d
        blasfeo_dveccp(2 * ni[i], nlp_mem->ineq_fun + i, 0, mem->qp_in->d + i, 0);
    }

    return;
}



static void sqp_update_variables(void *config_, ocp_nlp_dims *dims, ocp_nlp_out *nlp_out,
                                 ocp_nlp_sqp_opts *opts, ocp_nlp_sqp_memory *mem,
                                 ocp_nlp_sqp_work *work)
{
    // loop index
    int i;

    // extract dims
    int N = dims->N;
    int *nv = dims->nv;
    int *nx = dims->nx;
    int *nu = dims->nu;
    int *ni = dims->ni;
    int *nz = dims->nz;

    // ocp_nlp_config *config = (ocp_nlp_config *) config_;

    // TODO(all): fix and move where appropriate
    //    for (i = 0; i < N; i++)
    //    {
    //  nx1 = dims->constraints[i+1]->nx;
    //        for (j = 0; j < nx1; j++)
    //        {
    //            work->sim_in[i]->S_adj[j] = -BLASFEO_DVECEL(&mem->qp_out->pi[i], j);
    //        }
    //    }

    double alpha = opts->step_length;

#if defined(ACADOS_WITH_OPENMP)
    #pragma omp parallel for
#endif
    for (i = 0; i <= N; i++)
    {
        // (full) step in primal variables

        blasfeo_daxpy(nv[i], alpha, mem->qp_out->ux + i, 0, nlp_out->ux + i, 0, nlp_out->ux + i, 0);
    
        // absolute in dual variables

        if (i < N)
        {
            blasfeo_dvecsc(nx[i+1], 1.0-alpha, nlp_out->pi+i, 0);
            blasfeo_daxpy(nx[i+1], alpha, mem->qp_out->pi+i, 0, nlp_out->pi+i, 0, nlp_out->pi+i, 0);
        }

        blasfeo_dvecsc(2*ni[i], 1.0-alpha, nlp_out->lam+i, 0);
        blasfeo_daxpy(2*ni[i], alpha, mem->qp_out->lam+i, 0, nlp_out->lam+i, 0, nlp_out->lam+i, 0);

        blasfeo_dvecsc(2*ni[i], 1.0-alpha, nlp_out->t+i, 0);
        blasfeo_daxpy(2*ni[i], alpha, mem->qp_out->t+i, 0, nlp_out->t+i, 0, nlp_out->t+i, 0);

        // linear update of algebraic variables using state and input sensitivity
        if (i < N)
<<<<<<< HEAD
        {
            blasfeo_dgemv_t(nu[i]+nx[i], nz[i], 1.0, mem->dzduxt+i, 0, 0, nlp_out->ux+i, 0,
                            0.0, mem->z_alg+i, 0, nlp_out->z+i, 0);
            // copy z into z_alg
            blasfeo_dveccp(nz[i], nlp_out->z+i, 0, mem->z_alg+i, 0);
        }
=======
		{
			blasfeo_dgemv_t(nu[i]+nx[i], nz[i], alpha, mem->dzduxt+i, 0, 0, mem->qp_out->ux+i, 0, 1.0, mem->z_alg+i, 0, nlp_out->z+i, 0); 
		}

>>>>>>> 16fd84c1
    }

    return;
}



// Simple fixed-step Gauss-Newton based SQP routine
int ocp_nlp_sqp(void *config_, void *dims_, void *nlp_in_, void *nlp_out_,
                void *opts_, void *mem_, void *work_)
{

    // acados timer
    acados_timer timer0, timer1;

    // start timer
    acados_tic(&timer0);

    ocp_nlp_dims *dims = dims_;
    ocp_nlp_config *config = config_;
    ocp_nlp_sqp_opts *opts = opts_;
    ocp_nlp_sqp_memory *mem = mem_;
    ocp_nlp_in *nlp_in = nlp_in_;
    ocp_nlp_out *nlp_out = nlp_out_;

    ocp_qp_xcond_solver_config *qp_solver = config->qp_solver;
    ocp_nlp_sqp_work *work = work_;

    ocp_nlp_sqp_cast_workspace(config, dims, work, mem, opts);

    // zero timers
    double total_time = 0.0;
    mem->time_qp_sol = 0.0;
    mem->time_lin = 0.0;
    mem->time_reg = 0.0;
    mem->time_tot = 0.0;

    // extract dims
    int N = dims->N;

    int ii;

    int qp_iter = 0;
    int qp_status = 0;

#if defined(ACADOS_WITH_OPENMP)
    // backup number of threads
    int num_threads_bkp = omp_get_num_threads();
    // set number of threads
    omp_set_num_threads(opts->num_threads);
    #pragma omp parallel
    { // beginning of parallel region
#endif

    // alias to dynamics_memory
#if defined(ACADOS_WITH_OPENMP)
    #pragma omp for
#endif
    for (ii = 0; ii < N; ii++)
    {
        config->dynamics[ii]->memory_set_ux_ptr(nlp_out->ux+ii, mem->dynamics[ii]);
        config->dynamics[ii]->memory_set_ux1_ptr(nlp_out->ux+ii+1, mem->dynamics[ii]);
        config->dynamics[ii]->memory_set_pi_ptr(nlp_out->pi+ii, mem->dynamics[ii]);
        config->dynamics[ii]->memory_set_BAbt_ptr(mem->qp_in->BAbt+ii, mem->dynamics[ii]);
        config->dynamics[ii]->memory_set_RSQrq_ptr(mem->qp_in->RSQrq+ii, mem->dynamics[ii]);
        config->dynamics[ii]->memory_set_dzduxt_ptr(mem->dzduxt+ii, mem->dynamics[ii]);
        config->dynamics[ii]->memory_set_sim_guess_ptr(mem->nlp_mem->sim_guess+ii,
                mem->nlp_mem->set_sim_guess+ii, mem->dynamics[ii]);
        config->dynamics[ii]->memory_set_z_alg_ptr(mem->z_alg+ii, mem->dynamics[ii]);
    }

    // alias to cost_memory
#if defined(ACADOS_WITH_OPENMP)
    #pragma omp for
#endif
    for (ii = 0; ii <= N; ii++)
    {
        config->cost[ii]->memory_set_ux_ptr(nlp_out->ux + ii, mem->cost[ii]);
        config->cost[ii]->memory_set_z_alg_ptr(mem->z_alg+ii, mem->cost[ii]);
        config->cost[ii]->memory_set_dzdux_tran_ptr(mem->dzduxt+ii, mem->cost[ii]);
        config->cost[ii]->memory_set_RSQrq_ptr(mem->qp_in->RSQrq + ii, mem->cost[ii]);
        config->cost[ii]->memory_set_Z_ptr(mem->qp_in->Z + ii, mem->cost[ii]);
    }
    // alias to constraints_memory
#if defined(ACADOS_WITH_OPENMP)
    #pragma omp for
#endif
    for (ii = 0; ii <= N; ii++)
    {
        config->constraints[ii]->memory_set_ux_ptr(nlp_out->ux+ii, mem->constraints[ii]);
        config->constraints[ii]->memory_set_z_alg_ptr(mem->z_alg+ii, mem->constraints[ii]);
        config->constraints[ii]->memory_set_dzdux_tran_ptr(mem->dzduxt+ii, mem->constraints[ii]);
        config->constraints[ii]->memory_set_lam_ptr(nlp_out->lam+ii, mem->constraints[ii]);
        config->constraints[ii]->memory_set_DCt_ptr(mem->qp_in->DCt+ii, mem->constraints[ii]);
        config->constraints[ii]->memory_set_RSQrq_ptr(mem->qp_in->RSQrq+ii, mem->constraints[ii]);
        config->constraints[ii]->memory_set_idxb_ptr(mem->qp_in->idxb[ii], mem->constraints[ii]);
        config->constraints[ii]->memory_set_idxs_ptr(mem->qp_in->idxs[ii], mem->constraints[ii]);
    }

    // alias to regularize memory
    config->regularize->memory_set_RSQrq_ptr(dims->regularize, mem->qp_in->RSQrq, mem->regularize_mem);
    config->regularize->memory_set_rq_ptr(dims->regularize, mem->qp_in->rqz, mem->regularize_mem);
    config->regularize->memory_set_BAbt_ptr(dims->regularize, mem->qp_in->BAbt, mem->regularize_mem);
    config->regularize->memory_set_b_ptr(dims->regularize, mem->qp_in->b, mem->regularize_mem);
    config->regularize->memory_set_idxb_ptr(dims->regularize, mem->qp_in->idxb, mem->regularize_mem);
    config->regularize->memory_set_DCt_ptr(dims->regularize, mem->qp_in->DCt, mem->regularize_mem);
    config->regularize->memory_set_ux_ptr(dims->regularize, mem->qp_out->ux, mem->regularize_mem);
    config->regularize->memory_set_pi_ptr(dims->regularize, mem->qp_out->pi, mem->regularize_mem);
    config->regularize->memory_set_lam_ptr(dims->regularize, mem->qp_out->lam, mem->regularize_mem);

    // copy sampling times into dynamics model
#if defined(ACADOS_WITH_OPENMP)
    #pragma omp for
#endif
    for (ii = 0; ii < N; ii++)
    {
        config->dynamics[ii]->model_set(config->dynamics[ii], dims->dynamics[ii], nlp_in->dynamics[ii], "T", nlp_in->Ts+ii);
    }

#if defined(ACADOS_WITH_OPENMP)
    } // end of parallel region
#endif

    // initialize QP
    initialize_qp(config, dims, nlp_in, nlp_out, opts, mem, work);

    // main sqp loop
    int sqp_iter = 0;
    for (; sqp_iter < opts->max_iter; sqp_iter++)
    {
//        printf("\n------- sqp iter %d (max_iter %d) --------\n", sqp_iter, opts->max_iter);
//        if(sqp_iter==2)
//        exit(1);

        // start timer
        acados_tic(&timer1);

        // linearizate NLP and update QP matrices
        linearize_update_qp_matrices(config, dims, nlp_in, nlp_out, opts, mem, work);

        // stop timer
        mem->time_lin += acados_toc(&timer1);

        // update QP rhs for SQP (step prim var, abs dual var)
        sqp_update_qp_vectors(config, dims, nlp_in, nlp_out, opts, mem, work);

        // compute nlp residuals
        ocp_nlp_res_compute(dims, nlp_in, nlp_out, mem->nlp_res, mem->nlp_mem);

        nlp_out->inf_norm_res = mem->nlp_res->inf_norm_res_g;
        nlp_out->inf_norm_res = (mem->nlp_res->inf_norm_res_b > nlp_out->inf_norm_res) ?
                                    mem->nlp_res->inf_norm_res_b :
                                    nlp_out->inf_norm_res;
        nlp_out->inf_norm_res = (mem->nlp_res->inf_norm_res_d > nlp_out->inf_norm_res) ?
                                    mem->nlp_res->inf_norm_res_d :
                                    nlp_out->inf_norm_res;
        nlp_out->inf_norm_res = (mem->nlp_res->inf_norm_res_m > nlp_out->inf_norm_res) ?
                                    mem->nlp_res->inf_norm_res_m :
                                    nlp_out->inf_norm_res;

        // save statistics
        if (sqp_iter < mem->stat_m)
        {
            mem->stat[mem->stat_n*sqp_iter+0] = mem->nlp_res->inf_norm_res_g;
            mem->stat[mem->stat_n*sqp_iter+1] = mem->nlp_res->inf_norm_res_b;
            mem->stat[mem->stat_n*sqp_iter+2] = mem->nlp_res->inf_norm_res_d;
            mem->stat[mem->stat_n*sqp_iter+3] = mem->nlp_res->inf_norm_res_m;
            mem->stat[mem->stat_n*sqp_iter+4] = qp_status;
            mem->stat[mem->stat_n*sqp_iter+5] = qp_iter;
        }

        // exit conditions on residuals
        if ((mem->nlp_res->inf_norm_res_g < opts->tol_stat) &
            (mem->nlp_res->inf_norm_res_b < opts->tol_eq) &
            (mem->nlp_res->inf_norm_res_d < opts->tol_ineq) &
            (mem->nlp_res->inf_norm_res_m < opts->tol_comp))
        {
            // printf("%d sqp iterations\n", sqp_iter);
            // print_ocp_qp_in(mem->qp_in);

            // save sqp iterations number
            mem->sqp_iter = sqp_iter;
            nlp_out->sqp_iter = sqp_iter;

            // stop timer
            total_time += acados_toc(&timer0);

            // save time
            nlp_out->total_time = total_time;
            mem->time_tot = total_time;

#if defined(ACADOS_WITH_OPENMP)
            // restore number of threads
            omp_set_num_threads(num_threads_bkp);
#endif
            mem->status = ACADOS_SUCCESS;
            return mem->status;
        }


        // start timer
        acados_tic(&timer1);
        // regularize Hessian
        config->regularize->regularize_hessian(config->regularize, dims->regularize, opts->regularize, mem->regularize_mem);
        // stop timer
        mem->time_reg += acados_toc(&timer1);

//        printf("\n------- qp_in (sqp iter %d) --------\n", sqp_iter);
//        print_ocp_qp_in(mem->qp_in);
//        if(sqp_iter==1)
//        exit(1);

        // no warm start at first iteration
        if(sqp_iter==0)
        {
            int tmp_int = 0;
            config->qp_solver->opts_set(config->qp_solver, opts->qp_solver_opts, "warm_start", &tmp_int);
        }

        // start timer
        acados_tic(&timer1);
        // TODO move qp_out in memory !!!!! (it has to be preserved to do warm start)
        qp_status = qp_solver->evaluate(qp_solver, dims->qp_solver, mem->qp_in, mem->qp_out, opts->qp_solver_opts, mem->qp_solver_mem, work->qp_work);
        // stop timer
        mem->time_qp_sol += acados_toc(&timer1);

        // start timer
        acados_tic(&timer1);
        // compute correct dual solution in case of Hessian regularization
        config->regularize->correct_dual_sol(config->regularize, dims->regularize, opts->regularize, mem->regularize_mem);
        // stop timer
        mem->time_reg += acados_toc(&timer1);

        // restore default warm start
        if(sqp_iter==0)
        {
            config->qp_solver->opts_set(config->qp_solver, opts->qp_solver_opts, "warm_start", &opts->qp_warm_start);
        }

        // TODO move into QP solver memory ???
        qp_info *qp_info_;
        ocp_qp_out_get(mem->qp_out, "qp_info", &qp_info_);
        nlp_out->qp_iter = qp_info_->num_iter;
        qp_iter = qp_info_->num_iter;

        // compute external QP residuals (for debugging)
        if(opts->ext_qp_res)
        {
            ocp_qp_res_compute(mem->qp_in, mem->qp_out, work->qp_res, work->qp_res_ws);
            if (sqp_iter+1 < mem->stat_m)
                ocp_qp_res_compute_nrm_inf(work->qp_res, mem->stat+(mem->stat_n*(sqp_iter+1)+6));
//            printf("\nsqp_iter %d, res %e %e %e %e\n", sqp_iter, inf_norm_qp_res[0], inf_norm_qp_res[1], inf_norm_qp_res[2], inf_norm_qp_res[3]);
        }

//        printf("\n------- qp_out (sqp iter %d) ---------\n", sqp_iter);
//        print_ocp_qp_out(mem->qp_out);
//        if(sqp_iter==1)
//        exit(1);


        if ((qp_status!=ACADOS_SUCCESS) & (qp_status!=ACADOS_MAXITER))
        {
            //   print_ocp_qp_in(mem->qp_in);

            // save sqp iterations number
            mem->sqp_iter = sqp_iter;
            nlp_out->sqp_iter = sqp_iter;

            // stop timer
            total_time += acados_toc(&timer0);

            // save time
            mem->time_tot = total_time;
            nlp_out->total_time = total_time;

            printf("QP solver returned error status %d in iteration %d\n", qp_status, sqp_iter);
#if defined(ACADOS_WITH_OPENMP)
            // restore number of threads
            omp_set_num_threads(num_threads_bkp);
#endif
            mem->status = ACADOS_QP_FAILURE;
            return mem->status;
        }

        sqp_update_variables(config, dims, nlp_out, opts, mem, work);

        // ocp_nlp_dims_print(nlp_out->dims);
        // ocp_nlp_out_print(nlp_out);
        // exit(1);

        // ??? @rien
        //        for (int_t i = 0; i < N; i++)
        //        {
        //   ocp_nlp_dynamics_opts *dynamics_opts = opts->dynamics[i];
        //            sim_opts *opts = dynamics_opts->sim_solver;
        //            if (opts->scheme == NULL)
        //                continue;
        //            opts->sens_adj = (opts->scheme->type != exact);
        //            if (nlp_in->freezeSens) {
        //                // freeze inexact sensitivities after first SQP iteration !!
        //                opts->scheme->freeze = true;
        //            }
        //        }
    }

    // stop timer
    total_time += acados_toc(&timer0);

    // ocp_nlp_out_print(nlp_out);

    // save sqp iterations number
    mem->sqp_iter = sqp_iter;
    nlp_out->sqp_iter = sqp_iter;

    // save time
    mem->time_tot = total_time;
    nlp_out->total_time = total_time;

    // printf("%d sqp iterations\n", sqp_iter);
    // print_ocp_qp_in(mem->qp_in);

    // maximum number of iterations reached
#if defined(ACADOS_WITH_OPENMP)
    // restore number of threads
    omp_set_num_threads(num_threads_bkp);
#endif
    mem->status = ACADOS_MAXITER;
    return mem->status;
}



int ocp_nlp_sqp_precompute(void *config_, void *dims_, void *nlp_in_, void *nlp_out_,
                void *opts_, void *mem_, void *work_)
{
    ocp_nlp_dims *dims = dims_;
    ocp_nlp_config *config = config_;
    ocp_nlp_sqp_opts *opts = opts_;
    ocp_nlp_sqp_memory *mem = mem_;
    ocp_nlp_in *nlp_in = nlp_in_;
    // ocp_nlp_out *nlp_out = nlp_out_;

    // ocp_qp_xcond_solver_config *qp_solver = config->qp_solver;
    ocp_nlp_sqp_work *work = work_;

    ocp_nlp_sqp_cast_workspace(config, dims, work, mem, opts);

    // extract dims
    int N = dims->N;
    int status = ACADOS_SUCCESS;

    int ii;

    // TODO(fuck_lint) checks
    // TODO(fuck_lint) flag to enable/disable checks
    for (ii = 0; ii <= N; ii++)
    {
        // TODO(fuck_lint) check that ns in opt_var == ns in constraints
    }

    // precompute
    for (ii = 0; ii < N; ii++)
    {
        // set T
        config->dynamics[ii]->model_set(config->dynamics[ii], dims->dynamics[ii], nlp_in->dynamics[ii], "T", nlp_in->Ts+ii);
        // dynamics precompute
        status = config->dynamics[ii]->precompute(config->dynamics[ii], dims->dynamics[ii],
                                            nlp_in->dynamics[ii], opts->dynamics[ii],
                                            mem->dynamics[ii], work->dynamics[ii]);
        if (status != ACADOS_SUCCESS) return status;
    }
    return status;
}



void ocp_nlp_sqp_eval_param_sens(void *config_, void *dims_, void *opts_, void *mem_, void *work_, char *field, int stage, int index, void *sens_nlp_out_)
{
    ocp_nlp_dims *dims = dims_;
    ocp_nlp_config *config = config_;
    ocp_nlp_sqp_opts *opts = opts_;
    ocp_nlp_sqp_memory *mem = mem_;

    ocp_nlp_out *sens_nlp_out = sens_nlp_out_;

    // ocp_qp_xcond_solver_config *qp_solver = config->qp_solver;
    ocp_nlp_sqp_work *work = work_;

    ocp_nlp_sqp_cast_workspace(config, dims, work, mem, opts);

    d_ocp_qp_copy_all(mem->qp_in, work->tmp_qp_in);
    d_ocp_qp_set_rhs_zero(work->tmp_qp_in);

    double one = 1.0;

    if ((!strcmp("ex", field)) & (stage==0))
    {
        d_ocp_qp_set_el("lbx", stage, index, &one, work->tmp_qp_in);
        d_ocp_qp_set_el("ubx", stage, index, &one, work->tmp_qp_in);

//        d_ocp_qp_print(work->tmp_qp_in->dim, work->tmp_qp_in);

        config->qp_solver->eval_sens(config->qp_solver, dims->qp_solver, work->tmp_qp_in, work->tmp_qp_out, opts->qp_solver_opts, mem->qp_solver_mem, work->qp_work);

//        d_ocp_qp_sol_print(work->tmp_qp_out->dim, work->tmp_qp_out);
//        exit(1);
        
        // copy tmp_qp_out into sens_nlp_out

        // loop index
        int i;

        // extract dims
        int N = dims->N;
        int *nv = dims->nv;
        int *nx = dims->nx;
        // int *nu = dims->nu;
        int *ni = dims->ni;
        // int *nz = dims->nz;

        for (i = 0; i <= N; i++)
        {
            blasfeo_dveccp(nv[i], work->tmp_qp_out->ux + i, 0, sens_nlp_out->ux + i, 0);

            if (i < N)
                blasfeo_dveccp(nx[i + 1], work->tmp_qp_out->pi + i, 0, sens_nlp_out->pi + i, 0);

            blasfeo_dveccp(2 * ni[i], work->tmp_qp_out->lam + i, 0, sens_nlp_out->lam + i, 0);

            blasfeo_dveccp(2 * ni[i], work->tmp_qp_out->t + i, 0, sens_nlp_out->t + i, 0);

        }

    }
    else
    {
        printf("\nerror: field %s at stage %d not available in ocp_nlp_sqp_eval_param_sens\n", field, stage);
        exit(1);
    }

    return;
}



// TODO rename memory_get ???
void ocp_nlp_sqp_get(void *config_, void *mem_, const char *field, void *return_value_)
{
    // ocp_nlp_config *config = config_;
    ocp_nlp_sqp_memory *mem = mem_;

    if (!strcmp("sqp_iter", field))
    {
        int *value = return_value_;
        *value = mem->sqp_iter;
    }
    else if (!strcmp("status", field))
    {
        int *value = return_value_;
        *value = mem->status;
    }
    else if (!strcmp("time_tot", field) || !strcmp("tot_time", field))
    {
        double *value = return_value_;
        *value = mem->time_tot;
    }
    else if (!strcmp("time_qp_sol", field) || !strcmp("time_qp", field))
    {
        double *value = return_value_;
        *value = mem->time_qp_sol;
    }
    else if (!strcmp("time_lin", field))
    {
        double *value = return_value_;
        *value = mem->time_lin;
    }
    else if (!strcmp("time_reg", field))
    {
        double *value = return_value_;
        *value = mem->time_reg;
    }
    else if (!strcmp("nlp_res", field))
    {
        ocp_nlp_res **value = return_value_;
        *value = mem->nlp_res;
    }
    else if (!strcmp("stat", field))
    {
        double **value = return_value_;
        *value = mem->stat;
    }
    else if (!strcmp("stat_m", field))
    {
        int *value = return_value_;
        *value = mem->stat_m;
    }
    else if (!strcmp("stat_n", field))
    {
        int *value = return_value_;
        *value = mem->stat_n;
    }
    else if (!strcmp("nlp_mem", field))
    {
        void **value = return_value_;
        *value = mem->nlp_mem;
    }
    else
    {
        printf("\nerror: field %s not available in ocp_nlp_sqp_get\n", field);
        exit(1);
    }

}



void ocp_nlp_sqp_config_initialize_default(void *config_)
{
    ocp_nlp_config *config = (ocp_nlp_config *) config_;

    config->opts_calculate_size = &ocp_nlp_sqp_opts_calculate_size;
    config->opts_assign = &ocp_nlp_sqp_opts_assign;
    config->opts_initialize_default = &ocp_nlp_sqp_opts_initialize_default;
    config->opts_update = &ocp_nlp_sqp_opts_update;
    config->opts_set = &ocp_nlp_sqp_opts_set;
    config->dynamics_opts_set = &ocp_nlp_sqp_dynamics_opts_set;
    config->cost_opts_set = &ocp_nlp_sqp_cost_opts_set;
    config->constraints_opts_set = &ocp_nlp_sqp_constraints_opts_set;
    config->memory_calculate_size = &ocp_nlp_sqp_memory_calculate_size;
    config->memory_assign = &ocp_nlp_sqp_memory_assign;
    config->workspace_calculate_size = &ocp_nlp_sqp_workspace_calculate_size;
    config->evaluate = &ocp_nlp_sqp;
    config->eval_param_sens = &ocp_nlp_sqp_eval_param_sens;
    config->config_initialize_default = &ocp_nlp_sqp_config_initialize_default;
    config->precompute = &ocp_nlp_sqp_precompute;
    config->get = &ocp_nlp_sqp_get;

    return;
}<|MERGE_RESOLUTION|>--- conflicted
+++ resolved
@@ -1230,19 +1230,10 @@
 
         // linear update of algebraic variables using state and input sensitivity
         if (i < N)
-<<<<<<< HEAD
-        {
-            blasfeo_dgemv_t(nu[i]+nx[i], nz[i], 1.0, mem->dzduxt+i, 0, 0, nlp_out->ux+i, 0,
-                            0.0, mem->z_alg+i, 0, nlp_out->z+i, 0);
-            // copy z into z_alg
-            blasfeo_dveccp(nz[i], nlp_out->z+i, 0, mem->z_alg+i, 0);
-        }
-=======
 		{
-			blasfeo_dgemv_t(nu[i]+nx[i], nz[i], alpha, mem->dzduxt+i, 0, 0, mem->qp_out->ux+i, 0, 1.0, mem->z_alg+i, 0, nlp_out->z+i, 0); 
+			blasfeo_dgemv_t(nu[i]+nx[i], nz[i], alpha, mem->dzduxt+i, 0, 0, mem->qp_out->ux+i, 0,
+                            1.0, mem->z_alg+i, 0, nlp_out->z+i, 0); 
 		}
-
->>>>>>> 16fd84c1
     }
 
     return;
