--- conflicted
+++ resolved
@@ -62,18 +62,10 @@
 {
 	ocp_nlp_opts *nlp_opts;
     int compute_dual_sol;
-<<<<<<< HEAD
-    int ext_qp_res;             // compute external QP residuals (i.e. at SQP level) 
-                                // at each SQP iteration (for debugging)
-    int qp_warm_start;          // NOTE: this is not actually setting the
-                                // warm_start! Just for compatibility with sqp.
-    bool warm_start_first_qp;   // to set qp_warm_start in first iteration
-=======
-    int ext_qp_res;      // compute external QP residuals (i.e. at SQP level) at each SQP iteration (for debugging)
-    int qp_warm_start;   // NOTE: this is not actually setting the warm_start! Just for compatibility with sqp.
+    int ext_qp_res;           // compute external QP residuals (i.e. at SQP level) at each SQP iteration (for debugging)
+    int qp_warm_start;        // NOTE: this is not actually setting the warm_start! Just for compatibility with sqp.
     bool warm_start_first_qp; // to set qp_warm_start in first iteration
-    int print_level;     // possible values 0, 1 
->>>>>>> acc48e07
+    int print_level;          // possible values 0, 1 
 
 } ocp_nlp_sqp_rti_opts;
 
