--- conflicted
+++ resolved
@@ -39,17 +39,10 @@
     int (*dims_calculate_size)(void *config);
     void *(*dims_assign)(void *config, void *raw_memory);
     void (*dims_initialize)(void *config, void *dims, int nx, int nu, int ny, int ns);
-<<<<<<< HEAD
-    void (*set_dims)(void *config_, void *dims_, const char *field, int *value);
-    int (*model_calculate_size)(void *config, void *dims);
-    void *(*model_assign)(void *config, void *dims, void *raw_memory);
-    int (*set_model)(void *config_, void *dims_, void *model_, const char *field, void *value_);
-=======
     void (*dims_set)(void *config_, void *dims_, const char *field, int *value);
     int (*model_calculate_size)(void *config, void *dims);
     void *(*model_assign)(void *config, void *dims, void *raw_memory);
     int (*model_set)(void *config_, void *dims_, void *model_, const char *field, void *value_);
->>>>>>> 254ecc84
     int (*opts_calculate_size)(void *config, void *dims);
     void *(*opts_assign)(void *config, void *dims, void *raw_memory);
     void (*opts_initialize_default)(void *config, void *dims, void *opts);
