--- conflicted
+++ resolved
@@ -74,11 +74,7 @@
 //
 void *ocp_nlp_cost_nls_model_assign(void *config, void *dims, void *raw_memory);
 //
-<<<<<<< HEAD
-int ocp_nlp_cost_nls_set_model(void *config_, void *dims_, void *model_,
-=======
 int ocp_nlp_cost_nls_model_set(void *config_, void *dims_, void *model_,
->>>>>>> 254ecc84
                                const char *field, void *value_);
 //
 void ocp_nlp_cost_nls_config_initialize_default(void *config);
