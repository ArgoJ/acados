--- conflicted
+++ resolved
@@ -340,13 +340,9 @@
     return model;
 }
 
-<<<<<<< HEAD
-
-
-int ocp_nlp_constraints_bgh_bounds_set(void *config_, void *dims_,
-=======
+
+
 int ocp_nlp_constraints_bgh_model_set(void *config_, void *dims_,
->>>>>>> 7d7774e8
                          void *model_, const char *field, void *value)
 {
     ocp_nlp_constraints_bgh_dims *dims = (ocp_nlp_constraints_bgh_dims *) dims_;
