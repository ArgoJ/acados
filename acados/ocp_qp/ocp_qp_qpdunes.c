--- conflicted
+++ resolved
@@ -29,12 +29,7 @@
 #include "acados/utils/print.h"
 #include "acados/utils/timing.h"
 
-<<<<<<< HEAD
 // TODO(dimitris): error on cases where both qpOASES and clipping are detected (qpDUNES crashes)
-=======
-// TODO(dimitris): detect cases where both qpOASES and clipping are detected
-// (qpDUNES crashes)
->>>>>>> 2639bdff
 
 static int_t max_of_two(int_t a, int_t b) {
     int_t ans = a;
@@ -53,11 +48,7 @@
     for (ii = 0; ii < m * n; ii++) mat[ii] = tmp[ii];
 }
 
-<<<<<<< HEAD
-
 // TODO(dimitris): update code and remove this routine
-=======
->>>>>>> 2639bdff
 static void ocp_qp_qpdunes_cast_workspace(ocp_qp_qpdunes_workspace *work,
                                           ocp_qp_qpdunes_memory *mem) {
     char *ptr = (char *)work;
@@ -128,16 +119,9 @@
     transpose_matrix(ABkt, nx, nx + nu, scrap);
 }
 
-<<<<<<< HEAD
-
-static void form_bounds(real_t *zLowk, real_t *zUppk, int_t nz, int_t nxk, int_t nuk, int_t nbk,
-    const int_t *idxbk, const real_t *lbk, const real_t *ubk, real_t infty) {
-
-=======
 static void form_bounds(real_t *zLowk, real_t *zUppk, int_t nz, int_t nxk,
                         int_t nuk, int_t nbk, const int_t *idxbk,
                         const real_t *lbk, const real_t *ubk, real_t infty) {
->>>>>>> 2639bdff
     int_t ii;
 
     for (ii = 0; ii < nz; ii++) {
@@ -146,19 +130,11 @@
     }
     for (ii = 0; ii < nbk; ii++) {
         if (idxbk[ii] < nuk) {  // input
-<<<<<<< HEAD
-            zLowk[idxbk[ii]+nxk] = lbk[ii];
-            zUppk[idxbk[ii]+nxk] = ubk[ii];
-        } else {  // state
-            zLowk[idxbk[ii]-nuk] = lbk[ii];
-            zUppk[idxbk[ii]-nuk] = ubk[ii];
-=======
             zLowk[idxbk[ii] + nxk] = lbk[ii];
             zUppk[idxbk[ii] + nxk] = ubk[ii];
         } else {  // state
             zLowk[idxbk[ii] - nuk] = lbk[ii];
             zUppk[idxbk[ii] - nuk] = ubk[ii];
->>>>>>> 2639bdff
         }
     }
 }
@@ -187,14 +163,9 @@
         /* setup of intervals */
         for (kk = 0; kk < N; ++kk) {
             form_g(work->g, nx, in->q[kk], nu, in->r[kk]);
-<<<<<<< HEAD
-            form_bounds(work->zLow, work->zUpp, nx+nu, in->nx[kk], in->nu[kk], in->nb[kk],
-                in->idxb[kk], in->lb[kk], in->ub[kk], args->options.QPDUNES_INFTY);
-=======
             form_bounds(work->zLow, work->zUpp, nx + nu, in->nx[kk], in->nu[kk],
                         in->nb[kk], in->idxb[kk], in->lb[kk], in->ub[kk],
                         args->options.QPDUNES_INFTY);
->>>>>>> 2639bdff
             form_ABt(work->ABt, nx, in->A[kk], nu, in->B[kk], work->scrap);
 
             if (mem->stageQpSolver == QPDUNES_WITH_QPOASES) {
@@ -224,14 +195,9 @@
                 return (int_t)value;
             }
         }
-<<<<<<< HEAD
-        form_bounds(work->zLow, work->zUpp, nx, in->nx[N], in->nu[N], in->nb[N], in->idxb[N],
-            in->lb[N], in->ub[N], args->options.QPDUNES_INFTY);
-=======
         form_bounds(work->zLow, work->zUpp, nx, in->nx[N], in->nu[N], in->nb[N],
                     in->idxb[N], in->lb[N], in->ub[N],
                     args->options.QPDUNES_INFTY);
->>>>>>> 2639bdff
         if (in->nc[N] == 0) {
             value = qpDUNES_setupFinalInterval(
                 &(mem->qpData), mem->qpData.intervals[N], in->Q[N], in->q[N],
@@ -259,14 +225,9 @@
                 form_H(work->H, nx, in->Q[kk], nu, in->R[kk], in->S[kk]);
                 form_g(work->g, nx, in->q[kk], nu, in->r[kk]);
                 form_ABt(work->ABt, nx, in->A[kk], nu, in->B[kk], work->scrap);
-<<<<<<< HEAD
-                form_bounds(work->zLow, work->zUpp, nx+nu, in->nx[kk], in->nu[kk], in->nb[kk],
-                    in->idxb[kk], in->lb[kk], in->ub[kk], args->options.QPDUNES_INFTY);
-=======
                 form_bounds(work->zLow, work->zUpp, nx + nu, in->nx[kk],
                             in->nu[kk], in->nb[kk], in->idxb[kk], in->lb[kk],
                             in->ub[kk], args->options.QPDUNES_INFTY);
->>>>>>> 2639bdff
 
                 nc = in->nc[kk];
                 if (nc == 0) {
@@ -289,14 +250,9 @@
                 // qpDUNES_printMatrixData( work->ABt, nx, nx+nu, "AB[%d]", kk
                 // );
             }
-<<<<<<< HEAD
-            form_bounds(work->zLow, work->zUpp, nx, in->nx[N], in->nu[N], in->nb[N], in->idxb[N],
-                in->lb[N], in->ub[N], args->options.QPDUNES_INFTY);
-=======
             form_bounds(work->zLow, work->zUpp, nx, in->nx[N], in->nu[N],
                         in->nb[N], in->idxb[N], in->lb[N], in->ub[N],
                         args->options.QPDUNES_INFTY);
->>>>>>> 2639bdff
             if (in->nc[N] == 0) {
                 value = qpDUNES_updateIntervalData(
                     &(mem->qpData), mem->qpData.intervals[N], in->Q[N],
@@ -314,19 +270,12 @@
                 return (int_t)value;
             }
         } else {  // linear MPC
-<<<<<<< HEAD
-            form_bounds(work->zLow, work->zUpp, nx+nu, in->nx[0], in->nu[0], in->nb[0], in->idxb[0],
-                    in->lb[0], in->ub[0], args->options.QPDUNES_INFTY);
-            value = qpDUNES_updateIntervalData(&(mem->qpData), mem->qpData.intervals[0],
-                0, 0, 0, 0, work->zLow, work->zUpp, 0, 0, 0, 0);
-=======
             form_bounds(work->zLow, work->zUpp, nx + nu, in->nx[0], in->nu[0],
                         in->nb[0], in->idxb[0], in->lb[0], in->ub[0],
                         args->options.QPDUNES_INFTY);
             value = qpDUNES_updateIntervalData(
                 &(mem->qpData), mem->qpData.intervals[0], 0, 0, 0, 0,
                 work->zLow, work->zUpp, 0, 0, 0, 0);
->>>>>>> 2639bdff
             if (value != QPDUNES_OK) {
                 printf("Update of qpDUNES failed on first interval\n");
                 return (int_t)value;
