--- conflicted
+++ resolved
@@ -194,21 +194,13 @@
 
     for( ii=0; ii<N; ii++ ) {
       d_create_strmat(nu[ii]+nx[ii]+1, nx[ii+1], &hsBAbt[ii], ptr_memory);
-<<<<<<< HEAD
-      ptr_memory += (&hsBAbt[ii+1])->memory_size;
-=======
       ptr_memory += (&hsBAbt[ii])->memory_size;
->>>>>>> 5f153fe8
   		d_cvt_tran_mat2strmat(nx[ii+1], nu[ii], hB[ii], nx[ii+1], &hsBAbt[ii], 0, 0);
   		d_cvt_tran_mat2strmat(nx[ii+1], nx[ii], hA[ii], nx[ii+1], &hsBAbt[ii], nu[ii], 0);
     	d_cvt_tran_mat2strmat(nx[ii+1], 1, hb[ii], nx[ii+1], &hsBAbt[ii], nu[ii]+nx[ii], 0);
 
       d_create_strvec(nx[ii+1], &hsb[ii], ptr_memory);
-<<<<<<< HEAD
       ptr_memory += (&hsb[ii])->memory_size;
-=======
-      ptr_memory += (&hsb[ii+1])->memory_size;
->>>>>>> 5f153fe8
       d_cvt_vec2strvec(nx[ii+1], hb[ii], &hsb[ii], 0);
 
       d_create_strmat(nu[ii]+nx[ii]+1, nu[ii]+nx[ii], &hsRSQrq[ii], ptr_memory);
@@ -427,11 +419,7 @@
     	d_cvt_tran_mat2strmat(nx[ii+1], 1, hb[ii], nx[ii+1], &hsBAbt[ii], nu[ii]+nx[ii], 0);
 
       d_create_strvec(nx[ii+1], &hsb[ii], ptr_memory);
-<<<<<<< HEAD
       ptr_memory += (&hsb[ii])->memory_size;
-=======
-      ptr_memory += (&hsb[ii+1])->memory_size;
->>>>>>> 5f153fe8
       d_cvt_vec2strvec(nx[ii+1], hb[ii], &hsb[ii], 0);
 
       d_create_strmat(nu[ii]+nx[ii]+1, nu[ii]+nx[ii], &hsRSQrq[ii], ptr_memory);
@@ -737,10 +725,7 @@
             }
         }
     }
-<<<<<<< HEAD
-=======
-
->>>>>>> 5f153fe8
+
     int hpmpc_status;
     // hpmpc_status = fortran_order_d_ip_ocp_hard_tv_single_newton_step(&kk, k_max, mu0, mu_tol, N, nx, nu, nb, \
         hidxb, ng, N2, warm_start, hA, hB, hb, hQ, hS, hR, hq, hr, hlb, hub, hC, hD, hlg, hug, \
