--- conflicted
+++ resolved
@@ -21,292 +21,23 @@
 #include <string>
 #include <vector>
 
-<<<<<<< HEAD
-#include "blasfeo/include/blasfeo_v_aux_ext_dep.h"
-=======
 #include "test/test_utils/eigen.h"
->>>>>>> dd75b445
 #include "catch/include/catch.hpp"
 
 #include "acados_c/ocp_qp_interface.h"
 #include "acados_c/options.h"
 
-<<<<<<< HEAD
-#include "acados/ocp_qp/ocp_qp_condensing_hpipm.h"
-#include "acados/ocp_qp/ocp_qp_condensing_qpoases.h"
-#include "acados/ocp_qp/ocp_qp_hpipm.h"
-#include "acados/ocp_qp/ocp_qp_hpmpc.h"
-#include "acados/ocp_qp/ocp_qp_qpdunes.h"
-#include "test/test_utils/read_matrix.h"
-#include "test/test_utils/read_ocp_qp_in.h"
-
-#include "acados/utils/print.h"
-=======
 extern "C"
 {
 ocp_qp_dims *create_ocp_qp_dims_mass_spring(int N, int nx_, int nu_, int nb_, int ng_, int ngN);
 ocp_qp_in *create_ocp_qp_in_mass_spring(void *config, int N, int nx_, int nu_, int nb_, int ng_, int ngN);
 }
->>>>>>> dd75b445
 
 using std::vector;
 using Eigen::MatrixXd;
 using Eigen::VectorXd;
 using Eigen::Map;
 
-<<<<<<< HEAD
-// TODO(dimitris): enable tests of condensing solvers after updating hpipm submodule
-
-int_t TEST_OOQP = 1;
-real_t TOL_OOQP = 1e-6;
-int_t TEST_QPOASES = 0;
-real_t TOL_QPOASES = 1e-10;
-int_t TEST_QPDUNES = 1;
-real_t TOL_QPDUNES = 1e-10;
-int_t TEST_HPMPC = 0;
-real_t TOL_HPMPC = 1e-5;
-int_t TEST_CON_HPIPM = 0;
-real_t TOL_CON_HPIPM = 1e-5;
-int_t TEST_HPIPM = 0;
-real_t TOL_HPIPM = 1e-5;
-
-static vector<std::string> scenarios = {"ocp_qp/LTI", "ocp_qp/LTV"};
-// TODO(dimitris): add back "ONLY_AFFINE" after fixing problem
-vector<std::string> constraints = {"UNCONSTRAINED", "ONLY_BOUNDS", "CONSTRAINED"};
-
-// TODO(dimitris): Clean up octave code
-TEST_CASE("Solve random OCP_QP", "[QP solvers]")
-{
-    ocp_qp_in *qp_in;
-    ocp_qp_out *qp_out;
-
-    int_t SET_BOUNDS = 0;
-    int_t SET_INEQUALITIES = 0;
-    int_t SET_x0 = 1;
-    int_t QUIET = 1;
-
-    int return_value;
-    VectorXd acados_W, acados_PI, true_W, true_PI;
-
-    for (std::string constraint : constraints)
-    {
-        SECTION(constraint)
-        {
-            if (constraint == "CONSTRAINED" || constraint == "ONLY_BOUNDS") SET_BOUNDS = 1;
-            if (constraint == "CONSTRAINED" || constraint == "ONLY_AFFINE") SET_INEQUALITIES = 1;
-
-            for (std::string scenario : scenarios)
-            {
-                SECTION(scenario)
-                {
-                    qp_in = read_ocp_qp_in((char *)scenario.c_str(), SET_BOUNDS, SET_INEQUALITIES,
-                                           SET_x0, QUIET);
-                    qp_out = ocp_qp_out_create(qp_in->N, (int *)qp_in->nx, (int *)qp_in->nu,
-                                               (int *)qp_in->nb, (int *)qp_in->nc);
-
-                    // TODO(dimitris): extend to variable dimensions
-                    int_t N = qp_in->N;
-                    int_t nx = qp_in->nx[0];
-                    int_t nu = qp_in->nu[0];
-
-                    // load optimal solution from quadprog
-                    if (constraint == "UNCONSTRAINED")
-                    {
-                        true_W = readMatrixFromFile(scenario + "/w_star_ocp_unconstrained.dat",
-                                                    (N + 1) * nx + N * nu, 1);
-                        //                        true_PI = readMatrixFromFile(scenario +
-                        //                            "/pi_star_ocp_unconstrained.dat", N*nx, 1);
-                    }
-                    else if (constraint == "ONLY_BOUNDS")
-                    {
-                        true_W = readMatrixFromFile(scenario + "/w_star_ocp_bounds.dat",
-                                                    (N + 1) * nx + N * nu, 1);
-                        //                        true_PI = readMatrixFromFile(scenario +
-                        //                            "/pi_star_ocp_bounds.dat", N*nx, 1);
-                    }
-                    else if (constraint == "ONLY_AFFINE")
-                    {
-                        true_W = readMatrixFromFile(scenario + "/w_star_ocp_no_bounds.dat",
-                                                    (N + 1) * nx + N * nu, 1);
-                        //                        true_PI = readMatrixFromFile(scenario +
-                        //                            "/pi_star_ocp_no_bounds.dat", N*nx, 1);
-                    }
-                    else if (constraint == "CONSTRAINED")
-                    {
-                        true_W = readMatrixFromFile(scenario + "/w_star_ocp_constrained.dat",
-                                                    (N + 1) * nx + N * nu, 1);
-                        true_PI = readMatrixFromFile(scenario + "/pi_star_ocp_constrained.dat",
-                                                     N * nx, 1);
-                    }
-                    if (TEST_QPOASES)
-                    {
-                        SECTION("qpOASES")
-                        {
-                            std::cout << "---> TESTING qpOASES with QP: " << scenario << ", "
-                                      << constraint << std::endl;
-
-                            ocp_qp_solver *solver =
-                                create_ocp_qp_solver(qp_in, "condensing_qpoases", NULL);
-
-                            // TODO(dimitris): also test that qp_in has not changed
-                            return_value = solver->fun(solver->qp_in, solver->qp_out, solver->args,
-                                                       solver->mem, solver->work);
-
-                            acados_W =
-                                Eigen::Map<VectorXd>(solver->qp_out->x[0], (N + 1) * nx + N * nu);
-                            acados_PI = Eigen::Map<VectorXd>(solver->qp_out->pi[0], N * nx);
-
-                            REQUIRE(return_value == 0);
-                            REQUIRE(acados_W.isApprox(true_W, TOL_QPOASES));
-                            // TODO(dimitris): check multipliers in other solvers too
-                            if (constraint == "CONSTRAINED")
-                            {
-                                // for (int j = 0; j < N*nx; j++) {
-                                //     printf(" %5.2e \t %5.2e\n", acados_PI(j), true_PI(j));
-                                // }
-                                // TODO(dimitris): re-enable this once HPIPM is updated in acados
-                                // REQUIRE(acados_PI.isApprox(true_PI, TOL_QPOASES));
-                            }
-                            std::cout << "---> PASSED " << std::endl;
-                        }
-                    }
-                    if (TEST_QPDUNES)
-                    {
-                        SECTION("qpDUNES")
-                        {
-                            std::cout << "---> TESTING qpDUNES with QP: " << scenario << ", "
-                                      << constraint << std::endl;
-
-                            ocp_qp_solver *solver = create_ocp_qp_solver(qp_in, "qpdunes", NULL);
-
-                            return_value = solver->fun(solver->qp_in, solver->qp_out, solver->args,
-                                                       solver->mem, solver->work);
-
-                            acados_W =
-                                Eigen::Map<VectorXd>(solver->qp_out->x[0], (N + 1) * nx + N * nu);
-                            REQUIRE(return_value == 0);
-                            REQUIRE(acados_W.isApprox(true_W, TOL_OOQP));
-                            std::cout << "---> PASSED " << std::endl;
-                        }
-                    }
-#ifdef OOQP
-                    if (TEST_OOQP)
-                    {
-                        SECTION("OOQP")
-                        {
-                            std::cout << "---> TESTING OOQP with QP: " << scenario << ", "
-                                      << constraint << std::endl;
-
-                            ocp_qp_solver *solver = create_ocp_qp_solver(qp_in, "ooqp", NULL);
-
-                            return_value = solver->fun(solver->qp_in, solver->qp_out, solver->args,
-                                                       solver->mem, solver->work);
-
-                            acados_W =
-                                Eigen::Map<VectorXd>(solver->qp_out->x[0], (N + 1) * nx + N * nu);
-                            REQUIRE(return_value == 0);
-                            REQUIRE(acados_W.isApprox(true_W, TOL_OOQP));
-                            std::cout << "---> PASSED " << std::endl;
-                        }
-                    }
-#endif
-                    if (TEST_HPMPC)
-                    {
-                        SECTION("HPMPC")
-                        {
-                            std::cout << "---> TESTING HPMPC with QP: " << scenario << ", "
-                                      << constraint << std::endl;
-
-                            ocp_qp_solver *solver = create_ocp_qp_solver(qp_in, "hpmpc", NULL);
-
-                            // TODO(dimitris): also test that qp_in has not changed
-                            return_value = solver->fun(solver->qp_in, solver->qp_out, solver->args,
-                                                       solver->mem, solver->work);
-
-                            acados_W =
-                                Eigen::Map<VectorXd>(solver->qp_out->x[0], (N + 1) * nx + N * nu);
-
-                            REQUIRE(return_value == 0);
-                            REQUIRE(acados_W.isApprox(true_W, TOL_HPMPC));
-                            std::cout << "---> PASSED " << std::endl;
-                        }
-                    }
-                    if (TEST_CON_HPIPM)
-                    {
-                        SECTION("CONDENSING_HPIPM")
-                        {
-                            std::cout << "---> TESTING condensing + HPIPM with QP: " << scenario
-                                      << ", " << constraint << std::endl;
-
-                            // ocp_qp_condensing_hpipm_args args;
-                            // args.mu_max = 1e-8;
-                            // args.iter_max = 30;
-                            // args.alpha_min = 1e-8;
-                            // args.mu0 = 1;
-
-                            ocp_qp_solver *solver =
-                                create_ocp_qp_solver(qp_in, "condensing_hpipm", NULL);
-
-                            return_value = solver->fun(solver->qp_in, solver->qp_out, solver->args,
-                                                       solver->mem, solver->work);
-
-                            acados_W =
-                                Eigen::Map<VectorXd>(solver->qp_out->x[0], (N + 1) * nx + N * nu);
-
-                            REQUIRE(return_value == 0);
-                            REQUIRE(acados_W.isApprox(true_W, TOL_CON_HPIPM));
-                            if (constraint == "CONSTRAINED")
-                            {
-                                // for (int j = 0; j < N*nx; j++) {
-                                //     printf(" %5.2e \t %5.2e\n", acados_PI(j), true_PI(j));
-                                // }
-                                // REQUIRE(acados_PI.isApprox(true_PI, TOL_CON_HPIPM));
-                            }
-                            std::cout << "---> PASSED " << std::endl;
-                        }
-                    }
-                    if (TEST_HPIPM)
-                    {
-                        SECTION("HPIPM")
-                        {
-                            std::cout << "---> TESTING HPIPM with QP: " << scenario << ", "
-                                      << constraint << std::endl;
-
-                            ocp_qp_solver *solver = create_ocp_qp_solver(qp_in, "hpipm", NULL);
-
-                            // TODO(dimitris): also test that qp_in has not changed
-                            return_value = solver->fun(solver->qp_in, solver->qp_out, solver->args,
-                                                       solver->mem, solver->work);
-
-                            acados_W =
-                                Eigen::Map<VectorXd>(solver->qp_out->x[0], (N + 1) * nx + N * nu);
-                            acados_PI = Eigen::Map<VectorXd>(solver->qp_out->pi[0], N * nx);
-
-                            REQUIRE(return_value == 0);
-                            REQUIRE(acados_W.isApprox(true_W, TOL_HPIPM));
-                            if (constraint == "CONSTRAINED")
-                            {
-                                // for (int j = 0; j < N*nx; j++) {
-                                //     printf(" %5.2e \t %5.2e\n", acados_PI(j), true_PI(j));
-                                // }
-                                REQUIRE(acados_PI.isApprox(true_PI, TOL_HPIPM));
-                            }
-                            std::cout << "---> PASSED " << std::endl;
-                        }
-                    }
-                    // std::cout << "ACADOS output:\n" << acados_W << std::endl;
-                    // printf("-------------------\n");
-                    // std::cout << "OCTAVE output:\n" << true_W << std::endl;
-                    // printf("-------------------\n");
-                    // printf("return value = %d\n", return_value);
-                    // printf("-------------------\n");
-                    free(qp_in);
-                    free(qp_out);
-                }  // END_SECTION_SCENARIOS
-            }      // END_FOR_SCENARIOS
-        }          // END_SECTION_CONSTRAINTS
-    }              // END_FOR_CONSTRAINTS
-=======
 
 
 ocp_qp_solver_t hashit(std::string const& inString)
@@ -491,5 +222,4 @@
     free(qp_in);
     free(qp_dims);
 
->>>>>>> dd75b445
 }  // END_TEST_CASE