
from numpy import array, diag, inf

from acados import ocp_qp

def solve(qp):
    for solver_name in ("qpdunes",):
        print(solver_name + ": ")
        qp.initialize_solver(solver_name)
        output = qp.solve()
        print(output.states())
        print(output.controls())
        print(output.info())
        print()

qp = ocp_qp(N=5, nx=2, nu=1)

# specify OCP
qp.set('A', array([[1, 1], [0, 1]]))
qp.set('B', array([[0], [1]]))
qp.set('Q', diag([1, 1]))
qp.set('R', diag([1]))

# specify bounds
# qp.set("lbx", array([0.5, -inf]))
# qp.set("ubx", array([2.0, +inf]))

# qp.set("q", array([1.0, 1.0]))
# specify initial condition
x0 = array([1.1, 1.1])
qp.set('lbx', 0, x0)
qp.set('ubx', 0, x0)

# solve(qp)

# qp.set("lbx", 3, array([1.0, 1.0]))
# qp.set("ubx", 3, array([2.0, +inf]))

# solve(qp)

<<<<<<< HEAD
# qp.set("lbx", 2, array([-inf, -10.0]))
# qp.set("ubx", 2, array([+inf, +10.0]))
=======
qp.initialize_solver("sparse_hpipm")
output = qp.solve()
print(output.states())
>>>>>>> c5265968

solve(qp)<|MERGE_RESOLUTION|>--- conflicted
+++ resolved
@@ -38,13 +38,10 @@
 
 # solve(qp)
 
-<<<<<<< HEAD
 # qp.set("lbx", 2, array([-inf, -10.0]))
 # qp.set("ubx", 2, array([+inf, +10.0]))
-=======
 qp.initialize_solver("sparse_hpipm")
 output = qp.solve()
 print(output.states())
->>>>>>> c5265968
 
 solve(qp)