--- conflicted
+++ resolved
@@ -200,11 +200,7 @@
                     for (int_t k = 0; k < NX; k++) pA[i][j*NX+k] = sim_out.S_forw[j*(NX)+k];
                 }
                 for (int_t j = 0; j < NU; j++)
-<<<<<<< HEAD
                     for (int_t k = 0; k < NX; k++) pB[i][j*NX+k] = sim_out.S_forw[NX*NX + NX*j+k];
-=======
-                    for (int_t k = 0; k < NX; k++) pB[i][j*NX+k] = sim_out.S_forw[NX*NX + NU*j+k];
->>>>>>> d6be4c73
             }
             for (int_t j = 0; j < NX; j++) {
                 px0[0][j] = (x0[j]-w[j]);
