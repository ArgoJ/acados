<<<<<<< HEAD
clear all;
close all;
clc
%restoredefaultpath

%% perpare the MATLAB path to include CASADI
%tmp = path();
%if(isempty(strfind(strrep(tmp,'\','/'),'D:\temp_Axel\casadi-mat2014')))
%    addpath(path,'D:\temp_Axel\casadi-mat2014')
%end;

import casadi.*

%% define the symbolic variables of the plant
S02_DefACADOSVarSpace;

%% load plant parameters
S03_SetupSysParameters;

%% Define casadi spline functions
% aerodynamic torque coefficient for FAST 5MW reference turbine
load('CmDataSpline.mat')
c_StVek = c_St';
splineCMBL = interpolant('Spline','bspline',{y_St,x_St},c_StVek(:));
clear x_St y_St c_St c_StVek

%% define ode rhs in explicit form (22 equations)
S04_SetupNonlinearStateSpaceDynamics;

%% generate casadi C functions
nx = 6;
nu = 2;

% expl_ode_fun

expl_ode_fun = Function('casadi_expl_ode_fun', {x, u, p}, {fe});
expl_ode_fun.generate('expl_ode_fun');


% expl_vde_for

Sx = MX.sym('Sx', nx, nx);
Su = MX.sym('Su', nx, nu);

%vdeX = MX.zeros(nx, nx) + jtimes(fe, x, Sx);
vdeX = MX.zeros(nx, nx) + jacobian(fe, x)*Sx;

%vdeU = MX.zeros(nx, nu) + jtimes(fe, x, Su) + jacobian(fe, u);
vdeU = MX.zeros(nx, nu) + jacobian(fe, x)*Su + jacobian(fe, u);

expl_vde_for = Function('casadi_expl_vde_for', {x, Sx, Su, u, p}, {fe, vdeX, vdeU});
expl_vde_for.generate('expl_vde_for');


% impl_ode_fun

impl_ode_fun = Function('casadi_impl_ode_fun', {x, dx, u, p}, {fi});
impl_ode_fun.generate('impl_ode_fun');


% impl_ode_jac_x

impl_ode_jac_x = Function('casadi_impl_ode_jac_x', {x, dx, u, p}, {jacobian(fi, x)});
impl_ode_jac_x.generate('impl_ode_jac_x');


% impl_ode_jac_xdot

impl_ode_jac_xdot = Function('casadi_impl_ode_jac_xdot', {x, dx, u, p}, {jacobian(fi, dx)});
impl_ode_jac_xdot.generate('impl_ode_jac_xdot');


% impl_ode_jac_u

impl_ode_jac_u = Function('casadi_impl_ode_jac_u', {x, dx, u, p}, {jacobian(fi, u)});
impl_ode_jac_u.generate('impl_ode_jac_u');


% impl_ode_fun_jac_x_xdot

impl_ode_fun_jac_x_xdot = Function('casadi_impl_ode_fun_jac_x_xdot', {x, dx, u, p}, {fi, jacobian(fi, x), jacobian(fi, dx)});
impl_ode_fun_jac_x_xdot.generate('impl_ode_fun_jac_x_xdot');


% impl_ode_jac_x_xdot_u

impl_ode_jac_x_xdot_u = Function('casadi_impl_ode_jac_x_xdot_u', {x, dx, u, p}, {jacobian(fi, x), jacobian(fi, dx), jacobian(fi, u)});
impl_ode_jac_x_xdot_u.generate('impl_ode_jac_x_xdot_u');


% impl_ode_jac_x_u

impl_ode_jac_x_u = Function('casadi_impl_ode_jac_x_u', {x, dx, u, p}, {jacobian(fi, x), jacobian(fi, u)});
impl_ode_jac_x_u.generate('impl_ode_jac_x_u');

%% Generalized nonlinear static feedback formulation (GNSF)
casadi_opts = struct('mex', false);

nx = length(x);
nu = length(u);
np = length(p);

x1 = x;
nx1 = length(x1);
z = MX.sym('z',0);
nz = 0;
% x2 = SX.sy('x2',0);
nx2 = 0;
x1_dot = MX.sym('x1_dot',nx1,1);

% if CasadiMeta.version()=='3.4.0'
% 	% casadi 3.4
% 	casadi_opts = struct('mex', false, 'casadi_int', 'int', 'casadi_real', 'double');
% else
% 	% old casadi versions
% 	casadi_opts = struct('mex', false);
% end
casadi_export_prefix = 'casadi_';
casadi_opts = struct('mex', false, 'casadi_int', 'int', 'casadi_real', 'double');
casadi_opts_mex = struct('mex', true, 'casadi_int', 'int', 'casadi_real', 'double');

%% Model defining matrices
A = zeros(nx);
A(1,4) = p_14/(p_10+p_11);
A(1,2) = p_13/(p_10+p_11);
A(1,6) = -p_12/(p_10+p_11);
A(3,1) = -p_8;
A(4,2) = -p_8;
A(5,5) = -p_15;

B = zeros(nx, nu);
B(5,1) = p_15;
A(6,6) = -p_16;
B(6,2) = p_16;

phi = fe(2);

n_out  = length(phi);
C = zeros(nx, n_out); C(2,1) = 1;

E = eye(nx+nz);
% y = [x(1:6); u(1:2); p]; % all variables Phi depends on
% y_no_p = [x(1:6); u(1:2)];
y = [x(1:6)];


uhat = u(1:2);
ny = length(y);
nuhat = length(uhat);

% linear input matrices
% linear input matrices
L_x_fun = Function('L_x_fun',{x1},{jacobian(y,x1)});
L_xdot_fun = Function('L_x_fun',{x1},{jacobian(y,x1_dot)});
L_z_fun = Function('L_z_fun',{x1},{jacobian(y,z)});

L_u_fun = Function('L_u_fun',{x1},{jacobian(uhat,u)});

L_x = full(L_x_fun(0));
L_xdot = full(L_xdot_fun(0));
L_u = full(L_u_fun(0));
L_z = full(L_z_fun(0));

y_check = L_xdot * x1_dot +L_x * x1 + L_z * z; %% THis should be the same as y
uhat_check = L_u * u;

jac_phi_y = jacobian(phi,y);
jac_phi_uhat = jacobian(phi,uhat);

phi_fun = Function([casadi_export_prefix,'phi_fun'], {y,uhat,p}, {phi});
phi_fun_jac_y = Function([casadi_export_prefix,'phi_fun_jac_y'], {y,uhat,p}, {phi, jac_phi_y});
phi_jac_y_uhat = Function([casadi_export_prefix,'phi_jac_y_uhat'], {y,uhat,p}, {jac_phi_y, jac_phi_uhat});

phi_jac_y = Function([casadi_export_prefix,'phi_jac_y_uhat'], {y,uhat,p}, {[jac_phi_y]});

% Linear output
ALO = zeros(nx2);
% A2(1,1) = 1;

f = [];
% f = uCR^2 + xL^2;
jac_f_x1 = jacobian(f,x1);
jac_f_u = jacobian(f,u);
jac_f_z = jacobian(f,z);
jac_f_k1 = jacobian(f,x1_dot);

f_fun = Function('f_los', {x1_dot,x1,z,u}, {f});

% jac_Phi_u_fun = Function('jac_Phi_u_fun', {y,u},{jac_Phi_u});

f_lo_fun_jac_x1k1uz = Function([casadi_export_prefix,'f_lo_fun_jac_x1k1uz'], {x1, x1_dot, z, u}, ...
    {f, [jac_f_x1, jac_f_k1, jac_f_z, jac_f_u]});

% struct for matlab prototype
s = struct('A', A, 'B', B, 'C', C, 'E', E, 'ALO',ALO, 'L_x', L_x, 'L_xdot', L_xdot, 'L_z', L_z, 'L_u', L_u, ...
    'phi_fun_jac_y', phi_fun_jac_y, 'phi_jac_y_uhat', phi_jac_y_uhat, 'f_fun', f_fun, ...
    'nx1', nx1, 'nx2', nx2, 'nu', nu, 'n_out', n_out, 'nx', nx, 'nz', nz, 'ny', ny, 'nuhat', nuhat,...
    'f_lo_fun_jac_x1k1uz', f_lo_fun_jac_x1k1uz);


%% generate functions
% ints = SX.zeros(8,1) + [s.nx, s.nu, s.nz, s.nx1, s.nx2, q, n_steps, s.n_out]';
% get_ints_fun = Function('get_ints_fun',{x},{[s.nx, s.nu, s.nz, s.nx1, s.nx2, q, n_steps, s.n_out]});
%     get_ints_fun.generate('get_ints_fun', casadi_opts);

% get matrices
dummy = SX.sym('dummy');

model_matrices = SX.zeros(size([A(:); B(:); C(:); E(:); L_x(:); L_xdot(:); L_z(:); L_u(:); ALO(:)])) + ...
    [A(:); B(:); C(:); E(:); L_x(:); L_xdot(:); L_z(:); L_u(:); ALO(:)];
get_matrices_fun = Function([casadi_export_prefix,'get_matrices_fun'], {dummy}, {model_matrices(:)});
get_matrices_fun.generate('get_matrices_fun', casadi_opts);

% generate Phi, f_LO
f_lo_fun_jac_x1k1uz.generate(['f_lo_fun_jac_x1k1uz'], casadi_opts);
phi_fun.generate(['phi_fun'], casadi_opts);
phi_fun_jac_y.generate(['phi_fun_jac_y'], casadi_opts);
phi_jac_y_uhat.generate(['phi_jac_y_uhat'], casadi_opts);
=======
clear all;
close all;
clc
%restoredefaultpath

%% perpare the MATLAB path to include CASADI
%tmp = path();
%if(isempty(strfind(strrep(tmp,'\','/'),'D:\temp_Axel\casadi-mat2014')))
%    addpath(path,'D:\temp_Axel\casadi-mat2014')
%end;

import casadi.*


% casadi opts for code generation
if CasadiMeta.version()=='3.4.0'
	% casadi 3.4
	opts = struct('mex', false, 'casadi_int', 'int', 'casadi_real', 'double');
else
	% old casadi versions
	error('Please download and install Casadi 3.4.0')
end


%% define the symbolic variables of the plant
S02_DefACADOSVarSpace;

%% load plant parameters
S03_SetupSysParameters;

%% Define casadi spline functions
% aerodynamic torque coefficient for FAST 5MW reference turbine
load('CmDataSpline.mat')
c_StVek = c_St';
splineCMBL = interpolant('Spline','bspline',{y_St,x_St},c_StVek(:));
clear x_St y_St c_St c_StVek

%% define ode rhs in explicit form (22 equations)
S04_SetupNonlinearStateSpaceDynamics;

%% generate casadi C functions
nx = 6;
nu = 2;


% expl_ode_fun

expl_ode_fun = Function('casadi_expl_ode_fun', {x, u, p}, {fe});
expl_ode_fun.generate('expl_ode_fun', opts);


% expl_vde_for

Sx = MX.sym('Sx', nx, nx);
Su = MX.sym('Su', nx, nu);

%vdeX = MX.zeros(nx, nx) + jtimes(fe, x, Sx);
vdeX = MX.zeros(nx, nx) + jacobian(fe, x)*Sx;

%vdeU = MX.zeros(nx, nu) + jtimes(fe, x, Su) + jacobian(fe, u);
vdeU = MX.zeros(nx, nu) + jacobian(fe, x)*Su + jacobian(fe, u);

expl_vde_for = Function('casadi_expl_vde_for', {x, Sx, Su, u, p}, {fe, vdeX, vdeU});
expl_vde_for.generate('expl_vde_for', opts);


% expl_vde_adj

lam = MX.sym('lam', nx, 1);

adj = jtimes(fe, [x; u], lam, true);

expl_vde_adj = Function('casadi_expl_vde_adj', {x, lam, u, p}, {adj});
expl_vde_adj.generate('expl_vde_adj', opts);


% impl_ode_fun

impl_ode_fun = Function('casadi_impl_ode_fun', {x, dx, u, p}, {fi});
impl_ode_fun.generate('impl_ode_fun', opts);


% impl_ode_jac_x

impl_ode_jac_x = Function('casadi_impl_ode_jac_x', {x, dx, u, p}, {jacobian(fi, x)});
impl_ode_jac_x.generate('impl_ode_jac_x', opts);


% impl_ode_jac_xdot

impl_ode_jac_xdot = Function('casadi_impl_ode_jac_xdot', {x, dx, u, p}, {jacobian(fi, dx)});
impl_ode_jac_xdot.generate('impl_ode_jac_xdot', opts);


% impl_ode_jac_u

impl_ode_jac_u = Function('casadi_impl_ode_jac_u', {x, dx, u, p}, {jacobian(fi, u)});
impl_ode_jac_u.generate('impl_ode_jac_u', opts);


% impl_ode_fun_jac_x_xdot

impl_ode_fun_jac_x_xdot = Function('casadi_impl_ode_fun_jac_x_xdot', {x, dx, u, p}, {fi, jacobian(fi, x), jacobian(fi, dx)});
impl_ode_fun_jac_x_xdot.generate('impl_ode_fun_jac_x_xdot', opts);


% impl_ode_jac_x_xdot_u

impl_ode_jac_x_xdot_u = Function('casadi_impl_ode_jac_x_xdot_u', {x, dx, u, p}, {jacobian(fi, x), jacobian(fi, dx), jacobian(fi, u)});
impl_ode_jac_x_xdot_u.generate('impl_ode_jac_x_xdot_u', opts);


% impl_ode_fun_jac_x_xdot_u

impl_ode_fun_jac_x_xdot_u = Function('casadi_impl_ode_fun_jac_x_xdot_u', {x, dx, u, p}, {fi, jacobian(fi, x), jacobian(fi, dx), jacobian(fi, u)});
impl_ode_fun_jac_x_xdot_u.generate('impl_ode_fun_jac_x_xdot_u', opts);


% impl_ode_jac_x_u

impl_ode_jac_x_u = Function('casadi_impl_ode_jac_x_u', {x, dx, u, p}, {jacobian(fi, x), jacobian(fi, u)});
impl_ode_jac_x_u.generate('impl_ode_jac_x_u', opts);


return







%% create an ODE casadi object
ode = struct('x',x,'p',u,'ode',fe);
%% Instantiate casadi integrator object -> using fixed-step Runge Kutta of order 4
Ts = 0.2;
nbrIntermedSamples = 10;
ts = linspace(0,Ts,nbrIntermedSamples);         % time grid for each integration step
opts = struct('grid', ts,'output_t0', 1,'print_stats',1);
casadiIntObj = casadi.integrator('I', 'rk', ode, opts);
%% load reference data for simulation
load('testSim.mat')
x0       = [statesFAST(1,:)];     % initial state for starting the simulation

%% simulate dynamics in a step-wise fashion
len = length(tFAST);
xTraj = x0;     % storage element for simulated state trajectory

% to avoid unstable behavior introduce a small pi-controller for rotor
% speed tracking
uctrl = 0;
uctrlI = 0;
kI = 1e-1;
kP = 10;
Ck = [];
for ii=1:len-1
    
    % compile inputs (parameters) for current step
    u0 = [Usim(ii,:)];
    u0(2) = max(u0(2) - uctrl,0);
    
    % display simulation progess
    if(mod(ii,10)==0)
        display(['Simulation time t = ' num2str(tFAST(ii)) ' ...']);
    end;
    
    % execute simulation step with current input and state
    res = casadiIntObj('x0', x0, 'p', u0);
                    
    % extract state at next time step
    xTraj = cat(1,xTraj,full(res.xf(:,end))');
    % update initial state for subsequent simulation step
    x0 = xTraj(end,:);
    
    % update PI-controller
    ctrlErr = statesFAST(ii+1,1)-x0(1);
    uctrlI = uctrlI + kI*ctrlErr*Ts;
    uctrl = kP*ctrlErr + uctrlI;
end;

%% Plot the simulation results and compare to reference simulation
close all;
x_output = xTraj';
% plot all turbine states
for ii=1:4:4
    figure
    subplot(4,1,1)
    plot(tFAST(1:len-1),x_output(ii,1:len-1),tFAST(1:len-1),statesFAST(1:len-1,ii))
    legend({'casadi','FAST'})
    subplot(4,1,2)
    plot(tFAST(1:len-1),x_output(ii+1,1:len-1),tFAST(1:len-1),statesFAST(1:len-1,ii+1))
    legend({'casadi','FAST'})
    subplot(4,1,3)
    plot(tFAST(1:len-1),x_output(ii+2,1:len-1),tFAST(1:len-1),statesFAST(1:len-1,ii+2))
    legend({'casadi','FAST'})
    subplot(4,1,4)
    plot(tFAST(1:len-1),x_output(ii+3,1:len-1),tFAST(1:len-1),statesFAST(1:len-1,ii+3))
    legend({'casadi','FAST'})
end;

% plot actuator states
figure
subplot(2,1,1)
plot(tFAST(1:len-1),x_output(5,1:len-1))
subplot(2,1,2)
plot(tFAST(1:len-1),x_output(6,1:len-1))
>>>>>>> 300ab4b0
<|MERGE_RESOLUTION|>--- conflicted
+++ resolved
@@ -1,4 +1,3 @@
-<<<<<<< HEAD
 clear all;
 close all;
 clc
@@ -11,6 +10,17 @@
 %end;
 
 import casadi.*
+
+
+% casadi opts for code generation
+if CasadiMeta.version()=='3.4.0'
+	% casadi 3.4
+	opts = struct('mex', false, 'casadi_int', 'int', 'casadi_real', 'double');
+else
+	% old casadi versions
+	error('Please download and install Casadi 3.4.0')
+end
+
 
 %% define the symbolic variables of the plant
 S02_DefACADOSVarSpace;
@@ -32,10 +42,11 @@
 nx = 6;
 nu = 2;
 
+
 % expl_ode_fun
 
 expl_ode_fun = Function('casadi_expl_ode_fun', {x, u, p}, {fe});
-expl_ode_fun.generate('expl_ode_fun');
+expl_ode_fun.generate('expl_ode_fun', opts);
 
 
 % expl_vde_for
@@ -50,52 +61,67 @@
 vdeU = MX.zeros(nx, nu) + jacobian(fe, x)*Su + jacobian(fe, u);
 
 expl_vde_for = Function('casadi_expl_vde_for', {x, Sx, Su, u, p}, {fe, vdeX, vdeU});
-expl_vde_for.generate('expl_vde_for');
+expl_vde_for.generate('expl_vde_for', opts);
+
+
+% expl_vde_adj
+
+lam = MX.sym('lam', nx, 1);
+
+adj = jtimes(fe, [x; u], lam, true);
+
+expl_vde_adj = Function('casadi_expl_vde_adj', {x, lam, u, p}, {adj});
+expl_vde_adj.generate('expl_vde_adj', opts);
 
 
 % impl_ode_fun
 
 impl_ode_fun = Function('casadi_impl_ode_fun', {x, dx, u, p}, {fi});
-impl_ode_fun.generate('impl_ode_fun');
+impl_ode_fun.generate('impl_ode_fun', opts);
 
 
 % impl_ode_jac_x
 
 impl_ode_jac_x = Function('casadi_impl_ode_jac_x', {x, dx, u, p}, {jacobian(fi, x)});
-impl_ode_jac_x.generate('impl_ode_jac_x');
+impl_ode_jac_x.generate('impl_ode_jac_x', opts);
 
 
 % impl_ode_jac_xdot
 
 impl_ode_jac_xdot = Function('casadi_impl_ode_jac_xdot', {x, dx, u, p}, {jacobian(fi, dx)});
-impl_ode_jac_xdot.generate('impl_ode_jac_xdot');
+impl_ode_jac_xdot.generate('impl_ode_jac_xdot', opts);
 
 
 % impl_ode_jac_u
 
 impl_ode_jac_u = Function('casadi_impl_ode_jac_u', {x, dx, u, p}, {jacobian(fi, u)});
-impl_ode_jac_u.generate('impl_ode_jac_u');
+impl_ode_jac_u.generate('impl_ode_jac_u', opts);
 
 
 % impl_ode_fun_jac_x_xdot
 
 impl_ode_fun_jac_x_xdot = Function('casadi_impl_ode_fun_jac_x_xdot', {x, dx, u, p}, {fi, jacobian(fi, x), jacobian(fi, dx)});
-impl_ode_fun_jac_x_xdot.generate('impl_ode_fun_jac_x_xdot');
+impl_ode_fun_jac_x_xdot.generate('impl_ode_fun_jac_x_xdot', opts);
 
 
 % impl_ode_jac_x_xdot_u
 
 impl_ode_jac_x_xdot_u = Function('casadi_impl_ode_jac_x_xdot_u', {x, dx, u, p}, {jacobian(fi, x), jacobian(fi, dx), jacobian(fi, u)});
-impl_ode_jac_x_xdot_u.generate('impl_ode_jac_x_xdot_u');
+impl_ode_jac_x_xdot_u.generate('impl_ode_jac_x_xdot_u', opts);
+
+
+% impl_ode_fun_jac_x_xdot_u
+
+impl_ode_fun_jac_x_xdot_u = Function('casadi_impl_ode_fun_jac_x_xdot_u', {x, dx, u, p}, {fi, jacobian(fi, x), jacobian(fi, dx), jacobian(fi, u)});
+impl_ode_fun_jac_x_xdot_u.generate('impl_ode_fun_jac_x_xdot_u', opts);
 
 
 % impl_ode_jac_x_u
 
 impl_ode_jac_x_u = Function('casadi_impl_ode_jac_x_u', {x, dx, u, p}, {jacobian(fi, x), jacobian(fi, u)});
-impl_ode_jac_x_u.generate('impl_ode_jac_x_u');
+impl_ode_jac_x_u.generate('impl_ode_jac_x_u', opts);
 
 %% Generalized nonlinear static feedback formulation (GNSF)
-casadi_opts = struct('mex', false);
 
 nx = length(x);
 nu = length(u);
@@ -109,16 +135,8 @@
 nx2 = 0;
 x1_dot = MX.sym('x1_dot',nx1,1);
 
-% if CasadiMeta.version()=='3.4.0'
-% 	% casadi 3.4
-% 	casadi_opts = struct('mex', false, 'casadi_int', 'int', 'casadi_real', 'double');
-% else
-% 	% old casadi versions
-% 	casadi_opts = struct('mex', false);
-% end
 casadi_export_prefix = 'casadi_';
 casadi_opts = struct('mex', false, 'casadi_int', 'int', 'casadi_real', 'double');
-casadi_opts_mex = struct('mex', true, 'casadi_int', 'int', 'casadi_real', 'double');
 
 %% Model defining matrices
 A = zeros(nx);
@@ -140,16 +158,12 @@
 C = zeros(nx, n_out); C(2,1) = 1;
 
 E = eye(nx+nz);
-% y = [x(1:6); u(1:2); p]; % all variables Phi depends on
-% y_no_p = [x(1:6); u(1:2)];
+
 y = [x(1:6)];
-
-
 uhat = u(1:2);
 ny = length(y);
 nuhat = length(uhat);
 
-% linear input matrices
 % linear input matrices
 L_x_fun = Function('L_x_fun',{x1},{jacobian(y,x1)});
 L_xdot_fun = Function('L_x_fun',{x1},{jacobian(y,x1_dot)});
@@ -176,7 +190,6 @@
 
 % Linear output
 ALO = zeros(nx2);
-% A2(1,1) = 1;
 
 f = [];
 % f = uCR^2 + xL^2;
@@ -217,129 +230,7 @@
 phi_fun.generate(['phi_fun'], casadi_opts);
 phi_fun_jac_y.generate(['phi_fun_jac_y'], casadi_opts);
 phi_jac_y_uhat.generate(['phi_jac_y_uhat'], casadi_opts);
-=======
-clear all;
-close all;
-clc
-%restoredefaultpath
-
-%% perpare the MATLAB path to include CASADI
-%tmp = path();
-%if(isempty(strfind(strrep(tmp,'\','/'),'D:\temp_Axel\casadi-mat2014')))
-%    addpath(path,'D:\temp_Axel\casadi-mat2014')
-%end;
-
-import casadi.*
-
-
-% casadi opts for code generation
-if CasadiMeta.version()=='3.4.0'
-	% casadi 3.4
-	opts = struct('mex', false, 'casadi_int', 'int', 'casadi_real', 'double');
-else
-	% old casadi versions
-	error('Please download and install Casadi 3.4.0')
-end
-
-
-%% define the symbolic variables of the plant
-S02_DefACADOSVarSpace;
-
-%% load plant parameters
-S03_SetupSysParameters;
-
-%% Define casadi spline functions
-% aerodynamic torque coefficient for FAST 5MW reference turbine
-load('CmDataSpline.mat')
-c_StVek = c_St';
-splineCMBL = interpolant('Spline','bspline',{y_St,x_St},c_StVek(:));
-clear x_St y_St c_St c_StVek
-
-%% define ode rhs in explicit form (22 equations)
-S04_SetupNonlinearStateSpaceDynamics;
-
-%% generate casadi C functions
-nx = 6;
-nu = 2;
-
-
-% expl_ode_fun
-
-expl_ode_fun = Function('casadi_expl_ode_fun', {x, u, p}, {fe});
-expl_ode_fun.generate('expl_ode_fun', opts);
-
-
-% expl_vde_for
-
-Sx = MX.sym('Sx', nx, nx);
-Su = MX.sym('Su', nx, nu);
-
-%vdeX = MX.zeros(nx, nx) + jtimes(fe, x, Sx);
-vdeX = MX.zeros(nx, nx) + jacobian(fe, x)*Sx;
-
-%vdeU = MX.zeros(nx, nu) + jtimes(fe, x, Su) + jacobian(fe, u);
-vdeU = MX.zeros(nx, nu) + jacobian(fe, x)*Su + jacobian(fe, u);
-
-expl_vde_for = Function('casadi_expl_vde_for', {x, Sx, Su, u, p}, {fe, vdeX, vdeU});
-expl_vde_for.generate('expl_vde_for', opts);
-
-
-% expl_vde_adj
-
-lam = MX.sym('lam', nx, 1);
-
-adj = jtimes(fe, [x; u], lam, true);
-
-expl_vde_adj = Function('casadi_expl_vde_adj', {x, lam, u, p}, {adj});
-expl_vde_adj.generate('expl_vde_adj', opts);
-
-
-% impl_ode_fun
-
-impl_ode_fun = Function('casadi_impl_ode_fun', {x, dx, u, p}, {fi});
-impl_ode_fun.generate('impl_ode_fun', opts);
-
-
-% impl_ode_jac_x
-
-impl_ode_jac_x = Function('casadi_impl_ode_jac_x', {x, dx, u, p}, {jacobian(fi, x)});
-impl_ode_jac_x.generate('impl_ode_jac_x', opts);
-
-
-% impl_ode_jac_xdot
-
-impl_ode_jac_xdot = Function('casadi_impl_ode_jac_xdot', {x, dx, u, p}, {jacobian(fi, dx)});
-impl_ode_jac_xdot.generate('impl_ode_jac_xdot', opts);
-
-
-% impl_ode_jac_u
-
-impl_ode_jac_u = Function('casadi_impl_ode_jac_u', {x, dx, u, p}, {jacobian(fi, u)});
-impl_ode_jac_u.generate('impl_ode_jac_u', opts);
-
-
-% impl_ode_fun_jac_x_xdot
-
-impl_ode_fun_jac_x_xdot = Function('casadi_impl_ode_fun_jac_x_xdot', {x, dx, u, p}, {fi, jacobian(fi, x), jacobian(fi, dx)});
-impl_ode_fun_jac_x_xdot.generate('impl_ode_fun_jac_x_xdot', opts);
-
-
-% impl_ode_jac_x_xdot_u
-
-impl_ode_jac_x_xdot_u = Function('casadi_impl_ode_jac_x_xdot_u', {x, dx, u, p}, {jacobian(fi, x), jacobian(fi, dx), jacobian(fi, u)});
-impl_ode_jac_x_xdot_u.generate('impl_ode_jac_x_xdot_u', opts);
-
-
-% impl_ode_fun_jac_x_xdot_u
-
-impl_ode_fun_jac_x_xdot_u = Function('casadi_impl_ode_fun_jac_x_xdot_u', {x, dx, u, p}, {fi, jacobian(fi, x), jacobian(fi, dx), jacobian(fi, u)});
-impl_ode_fun_jac_x_xdot_u.generate('impl_ode_fun_jac_x_xdot_u', opts);
-
-
-% impl_ode_jac_x_u
-
-impl_ode_jac_x_u = Function('casadi_impl_ode_jac_x_u', {x, dx, u, p}, {jacobian(fi, x), jacobian(fi, u)});
-impl_ode_jac_x_u.generate('impl_ode_jac_x_u', opts);
+
 
 
 return
@@ -423,5 +314,4 @@
 subplot(2,1,1)
 plot(tFAST(1:len-1),x_output(5,1:len-1))
 subplot(2,1,2)
-plot(tFAST(1:len-1),x_output(6,1:len-1))
->>>>>>> 300ab4b0
+plot(tFAST(1:len-1),x_output(6,1:len-1))