--- conflicted
+++ resolved
@@ -414,32 +414,16 @@
     * ocp_nlp_dims
     ************************************************/
 
-<<<<<<< HEAD
-	int dims_size = ocp_nlp_dims_calculate_size(config);
-	void *dims_mem = malloc(dims_size);
-	ocp_nlp_dims *dims = ocp_nlp_dims_assign(config, dims_mem);
-	// ocp_nlp_dims_initialize(config, nx, nu, ny, nbx, nbu, ng, nh, nq, ns, nz, dims);
-=======
     int dims_size = ocp_nlp_dims_calculate_size(config);
     void *dims_mem = malloc(dims_size);
     ocp_nlp_dims *dims = ocp_nlp_dims_assign(config, dims_mem);
     // ocp_nlp_dims_initialize(config, nx, nu, ny, nbx, nbu, ng, nh, nq, ns, nz, dims);
->>>>>>> 254ecc84
 
     ocp_nlp_dims_set_opt_vars(config, dims, "nx", nx);
     ocp_nlp_dims_set_opt_vars(config, dims, "nu", nu);
     ocp_nlp_dims_set_opt_vars(config, dims, "nz", nz);
     ocp_nlp_dims_set_opt_vars(config, dims, "ns", ns);
 
-<<<<<<< HEAD
-    ocp_nlp_dims_set_cost(config, dims, "ny", ny);
-
-    ocp_nlp_dims_set_constraints(config, dims, "nbx", nbx);
-    ocp_nlp_dims_set_constraints(config, dims, "nbu", nbu);
-    ocp_nlp_dims_set_constraints(config, dims, "ng", ng);
-    ocp_nlp_dims_set_constraints(config, dims, "nh", nh);
-    ocp_nlp_dims_set_constraints(config, dims, "np", nq);
-=======
     for (int i = 0; i <= N; i++)
     {
 //        ocp_nlp_dims_set_cost(config, dims, i, "ny", &ny[i]);
@@ -450,7 +434,6 @@
         ocp_nlp_dims_set_constraints(config, dims, i, "nh", &nh[i]);
         ocp_nlp_dims_set_constraints(config, dims, i, "nsbx", &nsbx[i]);
     }
->>>>>>> 254ecc84
 
     /************************************************
     * dynamics
@@ -738,16 +721,6 @@
     double min_res_d = 1e-9;
     double min_res_m = 1e-9;
 
-<<<<<<< HEAD
-	ocp_nlp_opts_set(config, nlp_opts, "maxIter", &maxIter);
-	ocp_nlp_opts_set(config, nlp_opts, "min_res_g", &min_res_g);
-	ocp_nlp_opts_set(config, nlp_opts, "min_res_b", &min_res_b);
-	ocp_nlp_opts_set(config, nlp_opts, "min_res_d", &min_res_d);
-	ocp_nlp_opts_set(config, nlp_opts, "min_res_m", &min_res_m);
-
-	// update after user-defined options
-	ocp_nlp_sqp_opts_update(config, dims, nlp_opts);
-=======
     ocp_nlp_opts_set(config, nlp_opts, "maxIter", &maxIter);
     ocp_nlp_opts_set(config, nlp_opts, "min_res_g", &min_res_g);
     ocp_nlp_opts_set(config, nlp_opts, "min_res_b", &min_res_b);
@@ -756,7 +729,6 @@
 
     // update after user-defined options
     ocp_nlp_sqp_opts_update(config, dims, nlp_opts);
->>>>>>> 254ecc84
 
     /************************************************
     * ocp_nlp out
