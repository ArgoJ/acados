--- conflicted
+++ resolved
@@ -27,12 +27,8 @@
 #include "blasfeo/include/blasfeo_i_aux_ext_dep.h"
 
 // flush denormals to zero
-<<<<<<< HEAD
-#if defined(TARGET_X64_INTEL_HASWELL) || defined(TARGET_X64_INTEL_SABDY_BRIDGE) ||  \
-=======
 #if defined(TARGET_X64_INTEL_HASWELL) ||      \
     defined(TARGET_X64_INTEL_SABDY_BRIDGE) || \
->>>>>>> 2639bdff
     defined(TARGET_X64_INTEL_CORE) || defined(TARGET_X86_AMD_BULLDOZER)
 #include <xmmintrin.h>  // needed to flush to zero sub-normals with _MM_SET_FLUSH_ZERO_MODE (_MM_FLUSH_ZERO_ON); in the main()
 #endif
@@ -48,11 +44,7 @@
 #define TOL 1e-8
 #define MINSTEP 1e-8
 
-<<<<<<< HEAD
-//#define ELIMINATE_X0
-=======
 // #define ELIMINATE_X0
->>>>>>> 2639bdff
 
 /************************************************
 Mass-spring system: nx/2 masses connected each other with springs (in a row),
@@ -161,12 +153,8 @@
     printf("\n");
     printf("\n");
 
-<<<<<<< HEAD
-#if defined(TARGET_X64_INTEL_HASWELL) || defined(TARGET_X64_INTEL_SABDY_BRIDGE) ||  \
-=======
 #if defined(TARGET_X64_INTEL_HASWELL) ||      \
     defined(TARGET_X64_INTEL_SABDY_BRIDGE) || \
->>>>>>> 2639bdff
     defined(TARGET_X64_INTEL_CORE) || defined(TARGET_X86_AMD_BULLDOZER)
     _MM_SET_FLUSH_ZERO_MODE(_MM_FLUSH_ZERO_ON);  // flush to zero subnormals !!!
                                                  // works only with one thread
@@ -288,8 +276,6 @@
 
     int jj_end;
 
-	int jj_end;
-
     int *idxb0;
     int_zeros(&idxb0, nbb[0], 1);
     double *lb0;
@@ -297,28 +283,6 @@
     double *ub0;
     d_zeros(&ub0, nbb[0], 1);
 #if defined(ELIMINATE_X0)
-<<<<<<< HEAD
-	for(jj=0; jj<nbb[0]; jj++)
-		{
-		lb0[jj] = - 0.5; // umin
-		ub0[jj] = + 0.5; // umin
-		idxb0[jj] = jj;
-		}
-#else
-	jj_end = nbu<nbb[0] ? nbu : nbb[0];
-	for(jj=0; jj<jj_end; jj++)
-		{
-		lb0[jj] = - 0.5; // umin
-		ub0[jj] = + 0.5; // umax
-		idxb0[jj] = jj;
-		}
-	for( ; jj<nbb[0]; jj++)
-		{
-		lb0[jj] = x0[jj-nbu]; // initial state
-		ub0[jj] = x0[jj-nbu]; // initial state
-		idxb0[jj] = jj;
-		}
-=======
     for (jj = 0; jj < nbb[0]; jj++) {
         lb0[jj] = -0.5;  // umin
         ub0[jj] = +0.5;  // umin
@@ -336,7 +300,6 @@
         ub0[jj] = x0[jj - nbu];  // initial state
         idxb0[jj] = jj;
     }
->>>>>>> 2639bdff
 #endif
     //    int_print_mat(nbb[0], 1, idxb0, nbb[0]);
     //    d_print_mat(nbb[0], 1, lb0, nbb[0]);
@@ -347,21 +310,6 @@
     d_zeros(&lb1, nbb[1], 1);
     double *ub1;
     d_zeros(&ub1, nbb[1], 1);
-<<<<<<< HEAD
-	jj_end = nbu<nbb[1] ? nbu : nbb[1];
-	for(jj=0; jj<jj_end; jj++)
-		{
-		lb1[jj] = - 0.5; // umin
-		ub1[jj] = + 0.5; // umax
-		idxb1[jj] = jj;
-		}
-	for( ; jj<nbb[1]; jj++)
-		{
-		lb1[jj] = - 4.0; // xmin
-		ub1[jj] = + 4.0; // xmax
-		idxb1[jj] = jj;
-		}
-=======
     jj_end = nbu < nbb[1] ? nbu : nbb[1];
     for (jj = 0; jj < jj_end; jj++) {
         lb1[jj] = -0.5;  // umin
@@ -373,7 +321,6 @@
         ub1[jj] = +4.0;  // xmax
         idxb1[jj] = jj;
     }
->>>>>>> 2639bdff
     //    int_print_mat(nbb[1], 1, idxb1, nbb[1]);
     //    d_print_mat(nbb[1], 1, lb1, nbb[1]);
 
@@ -383,21 +330,6 @@
     d_zeros(&lbN, nbb[N], 1);
     double *ubN;
     d_zeros(&ubN, nbb[N], 1);
-<<<<<<< HEAD
-	jj_end = nbu<nbb[N] ? nbu : nbb[N];
-	for(jj=0; jj<jj_end; jj++)
-		{
-		lbN[jj] = - 0.5; // umin
-		ubN[jj] = + 0.5; // umax
-		idxbN[jj] = jj;
-		}
-	for( ; jj<nbb[N]; jj++)
-		{
-		lbN[jj] = - 4.0; // xmin
-		ubN[jj] = + 4.0; // xmax
-		idxbN[jj] = jj;
-		}
-=======
     jj_end = nbu < nbb[N] ? nbu : nbb[N];
     for (jj = 0; jj < jj_end; jj++) {
         lbN[jj] = -0.5;  // umin
@@ -409,7 +341,6 @@
         ubN[jj] = +4.0;  // xmax
         idxbN[jj] = jj;
     }
->>>>>>> 2639bdff
     //    int_print_mat(nbb[N], 1, idxbN, nbb[N]);
     //    d_print_mat(nbb[N], 1, lbN, nbb[N]);
 
