/*
 *    This file is part of acados.
 *
 *    acados is free software; you can redistribute it and/or
 *    modify it under the terms of the GNU Lesser General Public
 *    License as published by the Free Software Foundation; either
 *    version 3 of the License, or (at your option) any later version.
 *
 *    acados is distributed in the hope that it will be useful,
 *    but WITHOUT ANY WARRANTY; without even the implied warranty of
 *    MERCHANTABILITY or FITNESS FOR A PARTICULAR PURPOSE.  See the GNU
 *    Lesser General Public License for more details.
 *
 *    You should have received a copy of the GNU Lesser General Public
 *    License along with acados; if not, write to the Free Software Foundation,
 *    Inc., 51 Franklin Street, Fifth Floor, Boston, MA  02110-1301  USA
 *
 */

// external
#include <stdio.h>
#include <stdlib.h>
// acados
#include "acados/ocp_qp/ocp_qp_common.h"
#include "acados/ocp_qp/ocp_qp_common_frontend.h"
#include "acados/ocp_qp/ocp_qp_hpipm.h"
#include "acados/utils/create.h"
#include "acados/utils/timing.h"
#include "acados/utils/types.h"

#define ELIMINATE_X0
#define NREP 100

#include "./mass_spring.c"


int main() {
    printf("\n");
    printf("\n");
    printf("\n");
    printf(" acados + hpipm\n");
    printf("\n");
    printf("\n");
    printf("\n");

    /************************************************
    * ocp qp
    ************************************************/

    // TODO(dimitris): write a print_ocp_qp function
    ocp_qp_in *qp_in = create_ocp_qp_in_mass_spring();

    int N = qp_in->dim->N;
    int *nx = qp_in->dim->nx;
    int *nu = qp_in->dim->nu;
    int *nb = qp_in->dim->nb;
    int *ng = qp_in->dim->ng;
    int *ns = qp_in->dim->ns;

    /************************************************
    * ocp qp solution
    ************************************************/

    ocp_qp_out *qp_out = create_ocp_qp_out(qp_in->dim);

    /************************************************
    * ipm
    ************************************************/

    ocp_qp_hpipm_args *arg = ocp_qp_hpipm_create_arguments(qp_in->dim);

    arg->hpipm_args->iter_max = 10;

    ocp_qp_hpipm_memory *mem = ocp_qp_hpipm_create_memory(qp_in->dim, arg);

	int acados_return;  // 0 normal; 1 max iter

    acados_timer timer;
    acados_tic(&timer);

	for (int rep = 0; rep < NREP; rep++) {
        acados_return = ocp_qp_hpipm(qp_in, qp_out, arg, mem, NULL);
	}

    double time = acados_toc(&timer)/NREP;

    /************************************************
    * extract solution
    ************************************************/

    // ocp_qp_dims dims;
    // dims.N = N;
    // dims.nx = nx;
    // dims.nu = nu;
    // dims.nb = nb;
    // dims.ns = ns;
    // dims.ng = ng;

    ocp_qp_dims *dims = qp_in->dim;

    colmaj_ocp_qp_out *sol;
    void *memsol = malloc(colmaj_ocp_qp_out_calculate_size(dims));
    assign_colmaj_ocp_qp_out(dims, &sol, memsol);
    convert_ocp_qp_out_to_colmaj(qp_out, sol);

    /************************************************
    * compute residuals
    ************************************************/

    ocp_qp_res *qp_res = create_ocp_qp_res(qp_in->dim);
    ocp_qp_res_ws *res_ws = create_ocp_qp_res_ws(qp_in->dim);
    compute_ocp_qp_res(qp_in, qp_out, qp_res, res_ws);

    /************************************************
    * print solution and stats
    ************************************************/

    printf("\nu = \n");
    for (int ii = 0; ii < N; ii++) d_print_mat(1, nu[ii], sol->u[ii], 1);

    printf("\nx = \n");
    for (int ii = 0; ii <= N; ii++) d_print_mat(1, nx[ii], sol->x[ii], 1);

    printf("\npi = \n");
    for (int ii = 0; ii < N; ii++) d_print_mat(1, nx[ii+1], sol->pi[ii], 1);

    printf("\nlam = \n");
    for (int ii = 0; ii <= N; ii++) d_print_mat(1, 2*nb[ii]+2*ng[ii], sol->lam[ii], 1);

<<<<<<< HEAD
    printf("\nres_g = \n");
    for (int ii = 0; ii <= N; ii++) d_print_tran_strvec(nu[ii]+nx[ii]+2*ns[ii], qp_res->res_g+ii, 0);

    printf("\nres_b = \n");
    for (int ii = 0; ii < N; ii++) d_print_tran_strvec(nx[ii+1], qp_res->res_b+ii, 0);

    printf("\nres_d = \n");
    for (int ii = 0; ii <= N; ii++) d_print_tran_strvec(2*nb[ii]+2*ng[ii]+2*ns[ii], qp_res->res_d+ii, 0);

    printf("\nres_m = \n");
    for (int ii = 0; ii <= N; ii++) d_print_tran_strvec(2*nb[ii]+2*ng[ii]+2*ns[ii], qp_res->res_m+ii, 0);


    printf("\ninf norm res: %e, %e, %e, %e, %e\n", mem->hpipm_workspace->qp_res[0],
           mem->hpipm_workspace->qp_res[1], mem->hpipm_workspace->qp_res[2],
           mem->hpipm_workspace->qp_res[3], mem->hpipm_workspace->res->res_mu);
=======
    printf("\ninf norm res: %e, %e, %e, %e\n", mem->hpipm_workspace->qp_res[0],
           mem->hpipm_workspace->qp_res[1], mem->hpipm_workspace->qp_res[2],
           mem->hpipm_workspace->qp_res[3]);
>>>>>>> 7133c83a

    printf("\nSolution time for %d IPM iterations, averaged over %d runs: %5.2e seconds\n\n\n",
        mem->hpipm_workspace->iter, NREP, time);

    /************************************************
    * free memory
    ************************************************/

    free(qp_in);
    free(qp_out);
    free(qp_res);
    free(res_ws);
    free(sol);
    free(arg);
    free(mem);

    return 0;
}<|MERGE_RESOLUTION|>--- conflicted
+++ resolved
@@ -127,7 +127,6 @@
     printf("\nlam = \n");
     for (int ii = 0; ii <= N; ii++) d_print_mat(1, 2*nb[ii]+2*ng[ii], sol->lam[ii], 1);
 
-<<<<<<< HEAD
     printf("\nres_g = \n");
     for (int ii = 0; ii <= N; ii++) d_print_tran_strvec(nu[ii]+nx[ii]+2*ns[ii], qp_res->res_g+ii, 0);
 
@@ -141,14 +140,9 @@
     for (int ii = 0; ii <= N; ii++) d_print_tran_strvec(2*nb[ii]+2*ng[ii]+2*ns[ii], qp_res->res_m+ii, 0);
 
 
-    printf("\ninf norm res: %e, %e, %e, %e, %e\n", mem->hpipm_workspace->qp_res[0],
-           mem->hpipm_workspace->qp_res[1], mem->hpipm_workspace->qp_res[2],
-           mem->hpipm_workspace->qp_res[3], mem->hpipm_workspace->res->res_mu);
-=======
     printf("\ninf norm res: %e, %e, %e, %e\n", mem->hpipm_workspace->qp_res[0],
            mem->hpipm_workspace->qp_res[1], mem->hpipm_workspace->qp_res[2],
            mem->hpipm_workspace->qp_res[3]);
->>>>>>> 7133c83a
 
     printf("\nSolution time for %d IPM iterations, averaged over %d runs: %5.2e seconds\n\n\n",
         mem->hpipm_workspace->iter, NREP, time);
