--- conflicted
+++ resolved
@@ -79,17 +79,15 @@
 # Define examples
 if(NOT CMAKE_CXX_COMPILER_ID MATCHES "MSVC")
 
-<<<<<<< HEAD
     add_executable(pendulum_scqp pendulum_scqp.cpp)
     target_link_libraries(pendulum_scqp acados)
     add_test(pendulum_scqp pendulum_scqp)
-=======
+
     # -------------------- mass_spring
     if(ACADOS_WITH_C_INTERFACE)
         add_executable(mass_spring_example mass_spring_example.c mass_spring_model/mass_spring_qp.c)
         target_link_libraries(mass_spring_example acados)
         add_test(mass_spring_example mass_spring_example)
->>>>>>> 0974b6c2
 
         add_executable(mass_spring_fcond_split mass_spring_fcond_split.c mass_spring_model/mass_spring_qp.c)
         target_link_libraries(mass_spring_fcond_split acados)
