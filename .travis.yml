# explicitly request container-based infrastructure
dist: precise
sudo: true

env:
 - CXX="g++-6" CC="gcc-6"
 - CXX="g++-5" CC="gcc-5"
 - CXX="g++-4.9" CC="gcc-4.9"
 - CXX="clang++-3.7" CC="clang-3.7"

addons:
  apt:
    sources:
      - llvm-toolchain-precise-3.7
      - ubuntu-toolchain-r-test
    packages:
      - libgsl0-dev
      - liblapack-dev
      - cppcheck
      - g++-6
      - gcc-6
      - g++-4.9
      - gcc-4.9
      - g++-5
      - gcc-5
      - clang-3.7

before_install:
 - openssl aes-256-cbc -K $encrypted_5f97e87a5b89_key -iv $encrypted_5f97e87a5b89_iv -in external/encrypted_script.enc -out external/encrypted_script -d
 - sudo add-apt-repository -y ppa:octave/stable
 - sudo add-apt-repository -y ppa:george-edison55/precise-backports
 - sudo apt-get update -qq
<<<<<<< HEAD
 - sudo apt-get install r-base-dev
=======
>>>>>>> 52d1fecb
 - sudo apt-get install octave liboctave-dev cmake-data cmake

install:
 - pushd external
 - source encrypted_script
 - wget http://bitbucket.org/eigen/eigen/get/3.2.10.tar.gz
 - mkdir eigen
 - tar -xvf 3.2.10.tar.gz --strip-components=1 -C eigen
 - wget http://files.casadi.org/3.1.1/linux/casadi-octave-v3.1.1.tar.gz
 - mkdir casadi-octave-v3.1.1
 - tar -xvf casadi-octave-v3.1.1.tar.gz -C casadi-octave-v3.1.1
 - popd

script:
 - set -e
 - git submodule init
 - git submodule update
 - mkdir build
 - cd build
 - cmake -D CMAKE_BUILD_TYPE=Test ..
 - set +e
 - make lint
 - make unit_tests
 - cd test
 - ./unit_tests<|MERGE_RESOLUTION|>--- conflicted
+++ resolved
@@ -30,10 +30,7 @@
  - sudo add-apt-repository -y ppa:octave/stable
  - sudo add-apt-repository -y ppa:george-edison55/precise-backports
  - sudo apt-get update -qq
-<<<<<<< HEAD
  - sudo apt-get install r-base-dev
-=======
->>>>>>> 52d1fecb
  - sudo apt-get install octave liboctave-dev cmake-data cmake
 
 install:
