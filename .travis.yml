dist: precise
sudo: true

env:
  - CXX="g++-6" CC="gcc-6"
  - CXX="g++-5" CC="gcc-5"
  - CXX="g++-4.9" CC="gcc-4.9"
  - CXX="clang++-3.7" CC="clang-3.7"

addons:
  apt:
    sources:
    - llvm-toolchain-precise-3.7
    - ubuntu-toolchain-r-test
    packages:
<<<<<<< HEAD
      - libgsl0-dev
      - liblapack-dev
      - cppcheck
      - g++-6
      - gcc-6
      - g++-4.9
      - gcc-4.9
      - gfortran-4.9
      - g++-5
      - gcc-5
      - clang-3.7
      - swig
      - python3-numpy
=======
    - libgsl0-dev
    - liblapack-dev
    - libopenblas-base
    - libopenblas-dev
    - cppcheck
    - g++-6
    - gcc-6
    - g++-4.9
    - gcc-4.9
    - gfortran-4.9
    - g++-5
    - gcc-5
    - clang-3.7
>>>>>>> 30919abf

before_install:
  - sudo ln -s /usr/lib/openblas-base/libopenblas.so /usr/lib/libopenblas.so
  - sudo ls /usr/lib
  - 'if [ "$TRAVIS_PULL_REQUEST" = "false" && "$TRAVIS_REPO_SLUG" = "acados/acados" ]; then
      openssl aes-256-cbc -K $encrypted_953dc9b02fae_key -iv $encrypted_953dc9b02fae_iv
      -in external/encrypted_script.enc -out external/encrypted_script -d;
    fi'
  - sudo add-apt-repository -y ppa:octave/stable
  - sudo add-apt-repository -y ppa:george-edison55/precise-backports
  - sudo apt-get update -qq

install:
  - sudo apt-get install octave liboctave-dev cmake-data cmake
  - pushd external
  - 'if [ "$TRAVIS_PULL_REQUEST" = "false" && "$TRAVIS_REPO_SLUG" = "acados/acados" ]; then
      source encrypted_script;
    fi'
  - travis_retry wget http://bitbucket.org/eigen/eigen/get/3.2.10.tar.gz
  - mkdir eigen
  - tar -xvf 3.2.10.tar.gz --strip-components=1 -C eigen
  - travis_retry wget http://files.casadi.org/3.1.1/linux/casadi-octave-v3.1.1.tar.gz
  - mkdir casadi-octave-v3.1.1
  - tar -xvf casadi-octave-v3.1.1.tar.gz -C casadi-octave-v3.1.1
  - popd

script:
  - set -e
  - git submodule init
  - git submodule update
  - mkdir build
  - cd build
  - cmake -D CMAKE_BUILD_TYPE=Test ..
  - set +e
  - make
  - make lint
  - make unit_tests
  - cd test
  - ./unit_tests<|MERGE_RESOLUTION|>--- conflicted
+++ resolved
@@ -13,9 +13,10 @@
     - llvm-toolchain-precise-3.7
     - ubuntu-toolchain-r-test
     packages:
-<<<<<<< HEAD
       - libgsl0-dev
       - liblapack-dev
+      - libopenblas-base
+      - libopenblas-dev
       - cppcheck
       - g++-6
       - gcc-6
@@ -27,21 +28,6 @@
       - clang-3.7
       - swig
       - python3-numpy
-=======
-    - libgsl0-dev
-    - liblapack-dev
-    - libopenblas-base
-    - libopenblas-dev
-    - cppcheck
-    - g++-6
-    - gcc-6
-    - g++-4.9
-    - gcc-4.9
-    - gfortran-4.9
-    - g++-5
-    - gcc-5
-    - clang-3.7
->>>>>>> 30919abf
 
 before_install:
   - sudo ln -s /usr/lib/openblas-base/libopenblas.so /usr/lib/libopenblas.so
