dist: trusty
sudo: required
language: python
python:
  - 3.5

env:
  - CXX="g++-6" CC="gcc-6" SWIG_PYTHON=1 SWIG_MATLAB=0 # no MATLAB support for gcc>=5
  - CXX="g++-5" CC="gcc-5" SWIG_PYTHON=1 SWIG_MATLAB=0
  - CXX="g++-4.9" CC="gcc-4.9" SWIG_PYTHON=1 SWIG_MATLAB=1 COVERAGE="lcov"
  - CXX="clang++-3.7" CC="clang-3.7" SWIG_PYTHON=1 SWIG_MATLAB=1

addons:
  apt:
    sources:
    - llvm-toolchain-precise-3.7
    - ubuntu-toolchain-r-test

before_install:
  - echo "TRAVIS_REPO_SLUG=$TRAVIS_REPO_SLUG TRAVIS_PULL_REQUEST=$TRAVIS_PULL_REQUEST TRAVIS_BRANCH=$TRAVIS_BRANCH"
  - 'if [ "$TRAVIS_REPO_SLUG" == "acados/acados" -a "$TRAVIS_PULL_REQUEST" == "false" ]; then
      openssl aes-256-cbc -K $encrypted_15c483c21b41_key -iv $encrypted_15c483c21b41_iv -in external/encrypted_scripts.tar.enc -out external/encrypted_scripts.tar -d;
      tar -xvf external/encrypted_scripts.tar -C external;
    fi'

install:
  - pushd external
  - 'if [ "$TRAVIS_REPO_SLUG" == "acados/acados" -a "$TRAVIS_PULL_REQUEST" == "false" ]; then
      source download_encrypted_files.sh;
    fi'
  - popd
  - travis_retry source install_packages.sh
  - export MPLBACKEND=Agg # For matplotlib
  - export MATLABPATH=$HOME/local/lib:$MATLABPATH
  - export PYTHONPATH=$HOME/local/lib:$PYTHONPATH

before_script:
  - set -e

script:
  - cmake -E make_directory build
  - cmake -E chdir build cmake -DCMAKE_BUILD_TYPE=Test -DSWIG_MATLAB=$SWIG_MATLAB -DSWIG_PYTHON=$SWIG_PYTHON -DCOVERAGE=$COVERAGE ..
  - cmake --build build --clean-first
  - cmake --build build --target install
  - cmake --build build --target lint
  - cmake --build build --target acados_coverage || echo "Coverage report not generated"
  - cmake -E chdir build ctest --output-on-failure
  - cmake -E chdir build cmake -D CMAKE_BUILD_TYPE=Release ..
  - cmake --build build --clean-first
  - cmake -E chdir build cmake -D CMAKE_BUILD_TYPE=Debug ..
  - cmake --build build --clean-first
<<<<<<< HEAD
  #- pushd experimental/dang/esp32
  #- ./test_all_linux.sh
=======
  - pushd experimental/dang/esp32
  - ./test_all_linux.sh > /dev/null # quiet execution

after_success:
  - pushd ${TRAVIS_BUILD_DIR}/build/test
  # Uploading report to CodeCov
  - bash <(curl -s https://codecov.io/bash) || echo "Codecov did not collect coverage reports"
>>>>>>> 3bce15db
<|MERGE_RESOLUTION|>--- conflicted
+++ resolved
@@ -49,15 +49,10 @@
   - cmake --build build --clean-first
   - cmake -E chdir build cmake -D CMAKE_BUILD_TYPE=Debug ..
   - cmake --build build --clean-first
-<<<<<<< HEAD
   #- pushd experimental/dang/esp32
   #- ./test_all_linux.sh
-=======
-  - pushd experimental/dang/esp32
-  - ./test_all_linux.sh > /dev/null # quiet execution
 
 after_success:
   - pushd ${TRAVIS_BUILD_DIR}/build/test
   # Uploading report to CodeCov
-  - bash <(curl -s https://codecov.io/bash) || echo "Codecov did not collect coverage reports"
->>>>>>> 3bce15db
+  - bash <(curl -s https://codecov.io/bash) || echo "Codecov did not collect coverage reports"